--- conflicted
+++ resolved
@@ -13,10 +13,6 @@
 ^ \* See the License for the specific language governing permissions and\s*$
 ^ \* limitations under the License\.\s*$
 ^ \*\s*$
-<<<<<<< HEAD
-^ \* Copyright \(c\) 20[0-9][0-9] .+\. All Rights Reserved\.\s*$
-=======
 ^ \* Copyright \(c\) 20\d\d .+\. All Rights Reserved\.\s*$
->>>>>>> 015e43e3
 ^ \*/\s*$
 ^package