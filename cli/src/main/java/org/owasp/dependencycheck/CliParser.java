--- conflicted
+++ resolved
@@ -454,14 +454,11 @@
                         + "the Nexus Analyzer.").build();
         final Option disableNexusAnalyzer = Option.builder().longOpt(ARGUMENT.DISABLE_NEXUS)
                 .desc("Disable the Nexus Analyzer.").build();
-<<<<<<< HEAD
         final Option disableOssIndexAnalyzer = Option.builder().longOpt(ARGUMENT.DISABLE_OSSINDEX)
                 .desc("Disable the Sonatype OSS Index Analyzer.").build();
-=======
         final Option disableGolangPackageAnalyzer = Option.builder().longOpt(ARGUMENT.DISABLE_GO_PKG)
             .desc("Disable the Golang Package Analyzer.")
             .build();
->>>>>>> 85708612
         final Option purge = Option.builder().longOpt(ARGUMENT.PURGE_NVD)
                 .desc("Purges the local NVD data cache").build();
         final Option retireJsFilters = Option.builder().argName("pattern").hasArg().longOpt(ARGUMENT.RETIREJS_FILTERS)
