/*
 * This file is part of dependency-check-core.
 *
 * Licensed under the Apache License, Version 2.0 (the "License");
 * you may not use this file except in compliance with the License.
 * You may obtain a copy of the License at
 *
 *     http://www.apache.org/licenses/LICENSE-2.0
 *
 * Unless required by applicable law or agreed to in writing, software
 * distributed under the License is distributed on an "AS IS" BASIS,
 * WITHOUT WARRANTIES OR CONDITIONS OF ANY KIND, either express or implied.
 * See the License for the specific language governing permissions and
 * limitations under the License.
 *
 * Copyright (c) 2014 Jeremy Long. All Rights Reserved.
 */
package org.owasp.dependencycheck.analyzer;

import org.owasp.dependencycheck.Engine;
import org.owasp.dependencycheck.analyzer.exception.AnalysisException;
import org.owasp.dependencycheck.dependency.Dependency;
import org.owasp.dependencycheck.utils.InvalidSettingException;
import org.owasp.dependencycheck.utils.Settings;
import org.slf4j.Logger;
import org.slf4j.LoggerFactory;

<<<<<<< HEAD
=======
import java.io.File;
import java.io.FileFilter;
>>>>>>> d55392ed
import java.util.Collections;
import java.util.HashSet;
import java.util.Set;

/**
 * The base FileTypeAnalyzer that all analyzers that have specific file types they analyze should extend.
 *
 * @author Jeremy Long
 */
public abstract class AbstractFileTypeAnalyzer extends AbstractAnalyzer implements FileTypeAnalyzer {

    //<editor-fold defaultstate="collapsed" desc="Constructor">
    /**
     * Base constructor that all children must call. This checks the configuration to determine if the analyzer is enabled.
     */
    public AbstractFileTypeAnalyzer() {
        reset();
    }
//</editor-fold>

    //<editor-fold defaultstate="collapsed" desc="Field definitions">
    /**
     * The logger.
     */
    private static final Logger LOGGER = LoggerFactory.getLogger(AbstractFileTypeAnalyzer.class);
    /**
     * Whether the file type analyzer detected any files it needs to analyze.
     */
    private boolean filesMatched = false;

    /**
     * Get the value of filesMatched. A flag indicating whether the scan included any file types this analyzer supports.
     *
     * @return the value of filesMatched
     */
    protected boolean isFilesMatched() {
        return filesMatched;
    }

    /**
     * Set the value of filesMatched. A flag indicating whether the scan included any file types this analyzer supports.
     *
     * @param filesMatched new value of filesMatched
     */
    protected void setFilesMatched(boolean filesMatched) {
        this.filesMatched = filesMatched;
    }

    /**
     * A flag indicating whether or not the analyzer is enabled.
     */
    private boolean enabled = true;

    /**
     * Get the value of enabled.
     *
     * @return the value of enabled
     */
    public boolean isEnabled() {
        return enabled;
    }

    /**
     * Set the value of enabled.
     *
     * @param enabled new value of enabled
     */
    public void setEnabled(boolean enabled) {
        this.enabled = enabled;
    }
//</editor-fold>

    //<editor-fold defaultstate="collapsed" desc="Abstract methods children must implement">
    /**
     * <p>
     * Returns the {@link java.io.FileFilter} used to determine which files are to be analyzed. An example would be an analyzer
     * that inspected Java jar files. Implementors may use {@link org.owasp.dependencycheck.utils.FileFilterBuilder}.</p>
     *
     * @return the file filter used to determine which files are to be analyzed
     * <p/>
     * <p>
     * If the analyzer returns null it will not cause additional files to be analyzed, but will be executed against every file
     * loaded.</p>
     */
    protected abstract FileFilter getFileFilter();

    /**
     * Initializes the file type analyzer.
     *
     * @throws Exception thrown if there is an exception during initialization
     */
    protected abstract void initializeFileTypeAnalyzer() throws Exception;

    /**
     * Analyzes a given dependency. If the dependency is an archive, such as a WAR or EAR, the contents are extracted, scanned,
     * and added to the list of dependencies within the engine.
     *
     * @param dependency the dependency to analyze
     * @param engine the engine scanning
     * @throws AnalysisException thrown if there is an analysis exception
     */
    protected abstract void analyzeFileType(Dependency dependency, Engine engine) throws AnalysisException;

    /**
     * <p>
     * Returns the setting key to determine if the analyzer is enabled.</p>
     *
     * @return the key for the analyzer's enabled property
     */
    protected abstract String getAnalyzerEnabledSettingKey();

//</editor-fold>
    //<editor-fold defaultstate="collapsed" desc="Final implementations for the Analyzer interface">
    /**
     * Initializes the analyzer.
     *
     * @throws Exception thrown if there is an exception during initialization
     */
    @Override
    public final void initialize() throws Exception {
        if (filesMatched) {
            initializeFileTypeAnalyzer();
        } else {
            enabled = false;
        }
    }

    /**
     * Resets the enabled flag on the analyzer.
     */
    @Override
    public final void reset() {
        final String key = getAnalyzerEnabledSettingKey();
        try {
            enabled = Settings.getBoolean(key, true);
        } catch (InvalidSettingException ex) {
            LOGGER.warn("Invalid setting for property '{}'", key);
            LOGGER.debug("", ex);
            LOGGER.warn("{} has been disabled", getName());
        }
    }

    /**
     * Analyzes a given dependency. If the dependency is an archive, such as a WAR or EAR, the contents are extracted, scanned,
     * and added to the list of dependencies within the engine.
     *
     * @param dependency the dependency to analyze
     * @param engine the engine scanning
     * @throws AnalysisException thrown if there is an analysis exception
     */
    @Override
    public final void analyze(Dependency dependency, Engine engine) throws AnalysisException {
        if (enabled) {
            analyzeFileType(dependency, engine);
        }
    }

    @Override
<<<<<<< HEAD
    public final boolean supportsExtension(String extension) {
        if (!enabled) {
            return false;
        }
        final Set<String> ext = getSupportedExtensions();
        if (ext == null) {
            LOGGER.error("The '{}' analyzer is misconfigured and does not have any file extensions;"
                + " it will be disabled", getName());
            return false;
        } else {
            final boolean match = ext.contains(extension);
            if (match) {
=======
    public boolean accept(File pathname) {
        final FileFilter filter = getFileFilter();
        boolean accepted = false;
        if (null == filter) {
            LOGGER.error("The '{}' analyzer is misconfigured and does not have a file filter; it will be disabled", getName());
        } else if (enabled) {
            accepted = filter.accept(pathname);
            if (accepted) {
>>>>>>> d55392ed
                filesMatched = true;
            }
        }
        return accepted;
    }

    //</editor-fold>
    //<editor-fold defaultstate="collapsed" desc="Static utility methods">
    /**
     * <p>
     * Utility method to help in the creation of the extensions set. This constructs a new Set that can be used in a final static
     * declaration.</p>
     * <p/>
     * <p>
     * This implementation was copied from
     * http://stackoverflow.com/questions/2041778/initialize-java-hashset-values-by-construction</p>
     *
     * @param strings a list of strings to add to the set.
     * @return a Set of strings.
     */
    protected static Set<String> newHashSet(String... strings) {
        final Set<String> set = new HashSet<String>();
        Collections.addAll(set, strings);
        return set;
    }

//</editor-fold>
}<|MERGE_RESOLUTION|>--- conflicted
+++ resolved
@@ -25,11 +25,8 @@
 import org.slf4j.Logger;
 import org.slf4j.LoggerFactory;
 
-<<<<<<< HEAD
-=======
 import java.io.File;
 import java.io.FileFilter;
->>>>>>> d55392ed
 import java.util.Collections;
 import java.util.HashSet;
 import java.util.Set;
@@ -188,20 +185,6 @@
     }
 
     @Override
-<<<<<<< HEAD
-    public final boolean supportsExtension(String extension) {
-        if (!enabled) {
-            return false;
-        }
-        final Set<String> ext = getSupportedExtensions();
-        if (ext == null) {
-            LOGGER.error("The '{}' analyzer is misconfigured and does not have any file extensions;"
-                + " it will be disabled", getName());
-            return false;
-        } else {
-            final boolean match = ext.contains(extension);
-            if (match) {
-=======
     public boolean accept(File pathname) {
         final FileFilter filter = getFileFilter();
         boolean accepted = false;
@@ -210,7 +193,6 @@
         } else if (enabled) {
             accepted = filter.accept(pathname);
             if (accepted) {
->>>>>>> d55392ed
                 filesMatched = true;
             }
         }
