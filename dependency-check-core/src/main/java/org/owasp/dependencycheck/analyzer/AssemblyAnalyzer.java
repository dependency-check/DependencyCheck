--- conflicted
+++ resolved
@@ -128,20 +128,11 @@
             try {
                 int rc = proc.waitFor();
                 if (rc == 1) {
-<<<<<<< HEAD
                     LOG.fine("No argument passed to GrokAssembly");
                 } else if (rc == 2) {
                     LOG.fine(dependency.getActualFilePath() + " is not a valid .NET assembly");
                 } else if (rc != 0) {
-=======
-                    LOG.severe("No argument passed to GrokAssembly");
-                }
-                if (rc == 2) {
-                    LOG.severe(dependency.getActualFilePath() + " is not a valid .NET assembly");
-                }
-                if (rc != 0) {
->>>>>>> fa0e348f
-                    LOG.severe("Error code " + rc + " from GrokAssembly");
+                    LOG.fine("Error code " + rc + " from GrokAssembly");
                 }
             } catch (InterruptedException ie) {
                 LOG.warning("GrokAssembly was interrupted");
@@ -149,11 +140,7 @@
             BufferedReader br = new BufferedReader(new InputStreamReader(proc.getErrorStream()));
             String line = null;
             while ((line = br.readLine()) != null) {
-<<<<<<< HEAD
                 LOG.fine(line);
-=======
-                LOG.warning(line);
->>>>>>> fa0e348f
             }
             
             final Document doc = builder.parse(proc.getInputStream());
