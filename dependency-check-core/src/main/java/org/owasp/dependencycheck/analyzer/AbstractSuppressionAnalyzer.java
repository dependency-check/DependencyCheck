--- conflicted
+++ resolved
@@ -87,12 +87,12 @@
     @Override
     public synchronized void prepareAnalyzer(Engine engine) throws InitializationException {
         if (rules == null) {
-            try {
+        try {
                 rules = loadSuppressionData();
-            } catch (SuppressionParseException ex) {
-                throw new InitializationException("Error initializing the suppression analyzer: " + ex.getLocalizedMessage(), ex);
-            }
-        }
+        } catch (SuppressionParseException ex) {
+            throw new InitializationException("Error initializing the suppression analyzer: " + ex.getLocalizedMessage(), ex);
+        }
+    }
     }
 
     @Override
@@ -122,11 +122,11 @@
         }
         final String[] suppressionFilePaths = getSettings().getArray(Settings.KEYS.SUPPRESSION_FILE);
         if (suppressionFilePaths != null && suppressionFilePaths.length > 0) {
-            // Load all the suppression file paths
-            for (final String suppressionFilePath : suppressionFilePaths) {
+        // Load all the suppression file paths
+        for (final String suppressionFilePath : suppressionFilePaths) {
                 ruleList.addAll(loadSuppressionFile(parser, suppressionFilePath));
-            }
-        }
+        }
+    }
         LOGGER.debug("{} suppression rules were loaded.", ruleList.size());
         return ruleList.toArray(new SuppressionRule[ruleList.size()]);
     }
@@ -141,13 +141,8 @@
      * @throws SuppressionParseException thrown if the suppression file cannot
      * be loaded and parsed.
      */
-<<<<<<< HEAD
-    private synchronized void loadSuppressionFile(final SuppressionParser parser, final String suppressionFilePath)  {
-=======
     private List<SuppressionRule> loadSuppressionFile(final SuppressionParser parser,
-            final String suppressionFilePath) throws SuppressionParseException {
->>>>>>> 27abb72d
-        LOGGER.debug("Loading suppression rules from '{}'", suppressionFilePath);
+            final String suppressionFilePath) {        LOGGER.debug("Loading suppression rules from '{}'", suppressionFilePath);
         final List<SuppressionRule> list = new ArrayList<>();
         File file = null;
         boolean deleteTempFile = false;
@@ -155,14 +150,15 @@
             final Pattern uriRx = Pattern.compile("^(https?|file)\\:.*", Pattern.CASE_INSENSITIVE);
             if (uriRx.matcher(suppressionFilePath).matches()) {
                 deleteTempFile = true;
-<<<<<<< HEAD
-                file = FileUtils.getTempFile("suppression", "xml");
+                file = getSettings().getTempFile("suppression", "xml");
                 try{
 	                final URL url = new URL(suppressionFilePath);
+                final Downloader downloader = new Downloader(getSettings());
 	                try {
-	                    Downloader.fetchFile(url, file, false);
+                    downloader.fetchFile(url, file, false);
 	                } catch (DownloadFailedException ex) {
-	                    Downloader.fetchFile(url, file, true);
+                    LOGGER.trace("Failed download - first attempt", ex);
+                    downloader.fetchFile(url, file, true);
 	                }
                 } catch (DownloadFailedException ex) {
                 	final String msg = String.format("Unable to fetch the configured suppression file '%s'", suppressionFilePath);
@@ -170,16 +166,6 @@
                 } catch (MalformedURLException ex) {
                 	final String msg = String.format("Configured suppression file '%s' has an invalid URL", suppressionFilePath);
                 	throw new SuppressionParseException(msg, ex);
-=======
-                file = getSettings().getTempFile("suppression", "xml");
-                final URL url = new URL(suppressionFilePath);
-                final Downloader downloader = new Downloader(getSettings());
-                try {
-                    downloader.fetchFile(url, file, false);
-                } catch (DownloadFailedException ex) {
-                    LOGGER.trace("Failed download - first attempt", ex);
-                    downloader.fetchFile(url, file, true);
->>>>>>> 27abb72d
                 }
             } else {
                 file = new File(suppressionFilePath);
