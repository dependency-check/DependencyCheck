--- conflicted
+++ resolved
@@ -98,28 +98,19 @@
         final Dependency result = new Dependency(BaseTest.getResourceAsFile(this,
                 "ruby/vulnerable/gems/specifications/rest-client-1.7.2.gemspec"));
         analyzer.analyze(result, null);
-<<<<<<< HEAD
         final String vendorString = result.getEvidence(EvidenceType.VENDOR).toString();
-=======
-        final String vendorString = result.getVendorEvidence().toString();
         assertEquals(RubyGemspecAnalyzer.DEPENDENCY_ECOSYSTEM, result.getEcosystem());
->>>>>>> c33cc3f2
         assertThat(vendorString, containsString("REST Client Team"));
         assertThat(vendorString, containsString("rest-client_project"));
         assertThat(vendorString, containsString("rest.client@librelist.com"));
         assertThat(vendorString, containsString("https://github.com/rest-client/rest-client"));
-<<<<<<< HEAD
         assertThat(result.getEvidence(EvidenceType.PRODUCT).toString(), containsString("rest-client"));
         assertThat(result.getEvidence(EvidenceType.VERSION).toString(), containsString("1.7.2"));
-=======
-        assertThat(result.getProductEvidence().toString(), containsString("rest-client"));
-        assertEquals("rest-client",result.getName());
-        assertThat(result.getVersionEvidence().toString(), containsString("1.7.2"));
-        assertEquals("1.7.2",result.getVersion());
-        assertEquals("rest-client:1.7.2",result.getDisplayFileName());
->>>>>>> c33cc3f2
+        assertEquals("rest-client", result.getName());
+        assertEquals("1.7.2", result.getVersion());
+        assertEquals("rest-client:1.7.2", result.getDisplayFileName());
     }
-    
+
     /**
      * Test Rakefile analysis.
      *
@@ -131,14 +122,10 @@
         final Dependency result = new Dependency(BaseTest.getResourceAsFile(this,
                 "ruby/vulnerable/gems/rails-4.1.15/vendor/bundle/ruby/2.2.0/gems/pg-0.18.4/Rakefile"));
         analyzer.analyze(result, null);
-<<<<<<< HEAD
-        assertTrue(result.size()>0);
-=======
-        assertTrue(result.getEvidence().size()>0);
+        assertTrue(result.size() > 0);
         assertEquals(RubyGemspecAnalyzer.DEPENDENCY_ECOSYSTEM, result.getEcosystem());
-        assertEquals("pg",result.getName());
-        assertEquals("0.18.4",result.getVersion());
-        assertEquals("pg:0.18.4",result.getDisplayFileName());
->>>>>>> c33cc3f2
+        assertEquals("pg", result.getName());
+        assertEquals("0.18.4", result.getVersion());
+        assertEquals("pg:0.18.4", result.getDisplayFileName());
     }
 }