--- conflicted
+++ resolved
@@ -39,15 +39,18 @@
  */
 public class AbstractSuppressionAnalyzerTest extends BaseTest {
 
-<<<<<<< HEAD
-	/** A second suppression file to test with. */
+    /**
+     * A second suppression file to test with.
+     */
 	private static final String OTHER_SUPPRESSIONS_FILE = "other-suppressions.xml";
 
-	/** Suppression file to test with. */
+    /**
+     * Suppression file to test with.
+     */
 	private static final String SUPPRESSIONS_FILE = "suppressions.xml";
-
+    
 	private AbstractSuppressionAnalyzer instance;
-
+    
 	@Before
 	public void createObjectUnderTest() throws Exception {
 		instance = new AbstractSuppressionAnalyzerImpl();
@@ -77,7 +80,7 @@
 
 	/**
 	 * Test of getRules method, of class AbstractSuppressionAnalyzer for
-	 * suppression file on the classpath.
+     * suppression file on the class path.
 	 */
 	@Test
 	public void testGetRulesFromSuppressionFileInClasspath() throws Exception {
@@ -87,8 +90,8 @@
 	}
 
 	/**
-	 * Assert that rules are loaded from multiple files if multiple files are
-	 * denfined in the {@link Settings} singleton.
+     * Assert that rules are loaded from multiple files if multiple files are
+     * defined in the {@link Settings}.
 	 */
 	@Test
 	public void testGetRulesFromMultipleSuppressionFiles() throws Exception {
@@ -101,20 +104,22 @@
 		final int rulesInSecondFile = getNumberOfRulesLoadedFromPath(OTHER_SUPPRESSIONS_FILE) - rulesInCoreFile;
 
 		// WHEN initializing with both suppression files
-		final String[] suppressionFiles = { SUPPRESSIONS_FILE, OTHER_SUPPRESSIONS_FILE };
-		Settings.setArrayIfNotEmpty(KEYS.SUPPRESSION_FILE, suppressionFiles);
-		instance.initialize();
+        final String[] suppressionFiles = {SUPPRESSIONS_FILE, OTHER_SUPPRESSIONS_FILE};
+        getSettings().setArrayIfNotEmpty(KEYS.SUPPRESSION_FILE, suppressionFiles);
+        instance.initialize(getSettings());
+        instance.prepare(null);
 
 		// THEN rules from both files were loaded
 		final int expectedSize = rulesInFirstFile + rulesInSecondFile + rulesInCoreFile;
 		assertThat("Expected suppressions from both files", instance.getRuleCount(), is(expectedSize));
 	}
-
+    
 	@Test
 	public void testFailureToLocateSuppressionFileAnywhereOnDisk() {
-		Settings.setString(Settings.KEYS.SUPPRESSION_FILE, "doesnotexist.xml");
+        getSettings().setString(Settings.KEYS.SUPPRESSION_FILE, "doesnotexist.xml");
 		try {
-			instance.initialize();
+			instance.initialize(getSettings());
+			instance.prepare(null);;
 		} catch (Exception e) {
 			fail();
 		}
@@ -123,34 +128,35 @@
 
 	@Test
 	public void testFailureToLocateSuppressionFileAnywhereOnWeb() {
-		Settings.setString(Settings.KEYS.SUPPRESSION_FILE,
+		getSettings().setString(Settings.KEYS.SUPPRESSION_FILE,
 				"https://jeremylong.github.io/DependencyCheck/doesnotexist.xml");
 		try {
-			instance.initialize();
+			instance.initialize(getSettings());
+			instance.prepare(null);
 		} catch (Exception e) {
 			fail();
 		}
 	}
 
 	/**
-	 * Return the number of rules that are loaded from the core suppression
-	 * file.
+     * Return the number of rules that are loaded from the core suppression
+     * file.
 	 *
-	 * @return the number of rules defined in the core suppresion file.
+     * @return the number of rules defined in the core suppression file.
 	 * @throws Exception
 	 *             if loading the rules fails.
 	 */
 	private int getNumberOfRulesLoadedInCoreFile() throws Exception {
-		Settings.removeProperty(KEYS.SUPPRESSION_FILE);
-
+        getSettings().removeProperty(KEYS.SUPPRESSION_FILE);
 		final AbstractSuppressionAnalyzerImpl coreFileAnalyzer = new AbstractSuppressionAnalyzerImpl();
-		coreFileAnalyzer.initialize();
+        coreFileAnalyzer.initialize(getSettings());
+        coreFileAnalyzer.prepare(null);
 		return coreFileAnalyzer.getRuleCount();
 	}
 
 	/**
-	 * Load a file into the {@link AbstractSuppressionAnalyzer} and return the
-	 * number of rules loaded.
+     * Load a file into the {@link AbstractSuppressionAnalyzer} and return the
+     * number of rules loaded.
 	 *
 	 * @param path
 	 *            the path to load.
@@ -159,15 +165,15 @@
 	 *             if loading the rules fails.
 	 */
 	private int getNumberOfRulesLoadedFromPath(final String path) throws Exception {
-		Settings.setString(KEYS.SUPPRESSION_FILE, path);
-
+        getSettings().setString(KEYS.SUPPRESSION_FILE, path);
 		final AbstractSuppressionAnalyzerImpl fileAnalyzer = new AbstractSuppressionAnalyzerImpl();
-		fileAnalyzer.initialize();
+        fileAnalyzer.initialize(getSettings());
+        fileAnalyzer.prepare(null);
 		return fileAnalyzer.getRuleCount();
 	}
-
+    
 	public class AbstractSuppressionAnalyzerImpl extends AbstractSuppressionAnalyzer {
-
+        
 		@Override
 		public void analyzeDependency(Dependency dependency, Engine engine) throws AnalysisException {
 			throw new UnsupportedOperationException("Not supported yet."); // To
@@ -181,7 +187,7 @@
 																			// |
 																			// Templates.
 		}
-
+        
 		@Override
 		public String getName() {
 			throw new UnsupportedOperationException("Not supported yet."); // To
@@ -195,7 +201,7 @@
 																			// |
 																			// Templates.
 		}
-
+        
 		@Override
 		public AnalysisPhase getAnalysisPhase() {
 			throw new UnsupportedOperationException("Not supported yet."); // To
@@ -209,147 +215,11 @@
 																			// |
 																			// Templates.
 		}
-
+        
 		@Override
 		protected String getAnalyzerEnabledSettingKey() {
 			return "unknown";
 		}
 	}
-
-=======
-    /**
-     * A second suppression file to test with.
-     */
-    private static final String OTHER_SUPPRESSIONS_FILE = "other-suppressions.xml";
-
-    /**
-     * Suppression file to test with.
-     */
-    private static final String SUPPRESSIONS_FILE = "suppressions.xml";
-    
-    private AbstractSuppressionAnalyzer instance;
-    
-    @Before
-    public void createObjectUnderTest() throws Exception {
-        instance = new AbstractSuppressionAnalyzerImpl();
-    }
-
-    /**
-     * Test of getSupportedExtensions method, of class
-     * AbstractSuppressionAnalyzer.
-     */
-    @Test
-    public void testGetSupportedExtensions() {
-        Set<String> result = instance.getSupportedExtensions();
-        assertNull(result);
-    }
-
-    /**
-     * Test of getRules method, of class AbstractSuppressionAnalyzer for
-     * suppression file declared as URL.
-     */
-    @Test
-    public void testGetRulesFromSuppressionFileFromURL() throws Exception {
-        final String fileUrl = getClass().getClassLoader().getResource(SUPPRESSIONS_FILE).toURI().toURL().toString();
-        final int numberOfExtraLoadedRules = getNumberOfRulesLoadedFromPath(fileUrl) - getNumberOfRulesLoadedInCoreFile();
-        assertEquals("Expected 5 extra rules in the given path", 5, numberOfExtraLoadedRules);
-    }
-
-    /**
-     * Test of getRules method, of class AbstractSuppressionAnalyzer for
-     * suppression file on the class path.
-     */
-    @Test
-    public void testGetRulesFromSuppressionFileInClasspath() throws Exception {
-        final int numberOfExtraLoadedRules = getNumberOfRulesLoadedFromPath(SUPPRESSIONS_FILE) - getNumberOfRulesLoadedInCoreFile();
-        assertEquals("Expected 5 extra rules in the given file", 5, numberOfExtraLoadedRules);
-    }
-
-    /**
-     * Assert that rules are loaded from multiple files if multiple files are
-     * defined in the {@link Settings}.
-     */
-    @Test
-    public void testGetRulesFromMultipleSuppressionFiles() throws Exception {
-        final int rulesInCoreFile = getNumberOfRulesLoadedInCoreFile();
-
-        // GIVEN suppression rules from one file
-        final int rulesInFirstFile = getNumberOfRulesLoadedFromPath(SUPPRESSIONS_FILE) - rulesInCoreFile;
-
-        // AND suppression rules from another file
-        final int rulesInSecondFile = getNumberOfRulesLoadedFromPath(OTHER_SUPPRESSIONS_FILE) - rulesInCoreFile;
-
-        // WHEN initializing with both suppression files
-        final String[] suppressionFiles = {SUPPRESSIONS_FILE, OTHER_SUPPRESSIONS_FILE};
-        getSettings().setArrayIfNotEmpty(KEYS.SUPPRESSION_FILE, suppressionFiles);
-        instance.initialize(getSettings());
-        instance.prepare(null);
-
-        // THEN rules from both files were loaded
-        final int expectedSize = rulesInFirstFile + rulesInSecondFile + rulesInCoreFile;
-        assertThat("Expected suppressions from both files", instance.getRuleCount(), is(expectedSize));
-    }
-    
-    @Test(expected = InitializationException.class)
-    public void testFailureToLocateSuppressionFileAnywhere() throws Exception {
-        getSettings().setString(Settings.KEYS.SUPPRESSION_FILE, "doesnotexist.xml");
-        instance.initialize(getSettings());
-        instance.prepare(null);
-    }
-
-    /**
-     * Return the number of rules that are loaded from the core suppression
-     * file.
-     *
-     * @return the number of rules defined in the core suppression file.
-     * @throws Exception if loading the rules fails.
-     */
-    private int getNumberOfRulesLoadedInCoreFile() throws Exception {
-        getSettings().removeProperty(KEYS.SUPPRESSION_FILE);
-        final AbstractSuppressionAnalyzerImpl coreFileAnalyzer = new AbstractSuppressionAnalyzerImpl();
-        coreFileAnalyzer.initialize(getSettings());
-        coreFileAnalyzer.prepare(null);
-        return coreFileAnalyzer.getRuleCount();
-    }
-
-    /**
-     * Load a file into the {@link AbstractSuppressionAnalyzer} and return the
-     * number of rules loaded.
-     *
-     * @param path the path to load.
-     * @return the number of rules that were loaded (including the core rules).
-     * @throws Exception if loading the rules fails.
-     */
-    private int getNumberOfRulesLoadedFromPath(final String path) throws Exception {
-        getSettings().setString(KEYS.SUPPRESSION_FILE, path);
-        final AbstractSuppressionAnalyzerImpl fileAnalyzer = new AbstractSuppressionAnalyzerImpl();
-        fileAnalyzer.initialize(getSettings());
-        fileAnalyzer.prepare(null);
-        return fileAnalyzer.getRuleCount();
-    }
-    
-    public class AbstractSuppressionAnalyzerImpl extends AbstractSuppressionAnalyzer {
-        
-        @Override
-        public void analyzeDependency(Dependency dependency, Engine engine) throws AnalysisException {
-            throw new UnsupportedOperationException("Not supported yet."); //To change body of generated methods, choose Tools | Templates.
-        }
-        
-        @Override
-        public String getName() {
-            throw new UnsupportedOperationException("Not supported yet."); //To change body of generated methods, choose Tools | Templates.
-        }
-        
-        @Override
-        public AnalysisPhase getAnalysisPhase() {
-            throw new UnsupportedOperationException("Not supported yet."); //To change body of generated methods, choose Tools | Templates.
-        }
-        
-        @Override
-        protected String getAnalyzerEnabledSettingKey() {
-            return "unknown";
-        }
-    }
-    
->>>>>>> 27abb72d
+    
 }