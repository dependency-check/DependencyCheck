--- conflicted
+++ resolved
@@ -20,11 +20,7 @@
     <parent>
         <groupId>org.owasp</groupId>
         <artifactId>dependency-check-parent</artifactId>
-<<<<<<< HEAD
         <version>9.0.0-SNAPSHOT</version>
-=======
-        <version>8.4.4-SNAPSHOT</version>
->>>>>>> 5e9e86c3
     </parent>
     <artifactId>dependency-check-plugin</artifactId>
     <name>Dependency-Check Plugin Archetype</name>
