--- conflicted
+++ resolved
@@ -20,11 +20,7 @@
     <parent>
         <groupId>org.owasp</groupId>
         <artifactId>dependency-check-parent</artifactId>
-<<<<<<< HEAD
         <version>9.0.0-SNAPSHOT</version>
-=======
-        <version>8.4.3-SNAPSHOT</version>
->>>>>>> ab31be9e
     </parent>
     <artifactId>dependency-check-plugin</artifactId>
     <name>Dependency-Check Plugin Archetype</name>
