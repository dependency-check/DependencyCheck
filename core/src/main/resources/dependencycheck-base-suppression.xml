--- conflicted
+++ resolved
@@ -5124,7 +5124,6 @@
     </suppress>
     <suppress base="true">
         <notes><![CDATA[
-<<<<<<< HEAD
         FP per issue #4425 - CVE resides in the impl, not in the api
         ]]></notes>
         <packageUrl regex="true">^pkg:maven/jakarta\.el/jakarta\.el-api@.*$</packageUrl>
@@ -5259,7 +5258,9 @@
    ]]></notes>
         <packageUrl regex="true">^pkg:maven/com\.datastax\.cassandra/cassandra-driver-core@.*$</packageUrl>
         <cpe>cpe:/a:apache:cassandra</cpe>
-=======
+    </suppress>
+    <suppress base="true">
+        <notes><![CDATA[
         quarkus-liquibase is a wrapper of liquibase:liquibase with a lower version
         ]]></notes>
         <packageUrl regex="true">^pkg\:maven/io\.quarkus.*/quarkus\-liquibase@.*</packageUrl>
@@ -5285,6 +5286,5 @@
         ]]></notes>
         <packageUrl regex="true">^pkg:maven/io\.quarkus/quarkus\-spring\-data\-(commons|jpa)\-api@.*$</packageUrl>
         <cpe>cpe:/a:quarkus:quarkus</cpe>
->>>>>>> a1a9f2be
     </suppress>
 </suppressions>