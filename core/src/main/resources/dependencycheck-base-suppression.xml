--- conflicted
+++ resolved
@@ -4917,14 +4917,11 @@
         <packageUrl regex="true">^pkg:maven/(?!org\.apache\.james/).*$</packageUrl>
         <cpe>cpe:/a:apache:james</cpe>
     </suppress>
-<<<<<<< HEAD
-=======
-    <suppress base="true">
-	<notes><![CDATA[
-	FP because cpe make reference to a GO library
-	]]></notes>
-	<packageUrl regex="true">^pkg:maven/com\.ibm\.etcd/etcd\-java@.*$</packageUrl>
-	<cpe>cpe:/a:etcd:etcd</cpe>
-    </suppress>
->>>>>>> af5d6dc3
+    <suppress base="true">
+        <notes><![CDATA[
+        FP because cpe make reference to a GO library
+        ]]></notes>
+        <packageUrl regex="true">^pkg:maven/com\.ibm\.etcd/etcd\-java@.*$</packageUrl>
+        <cpe>cpe:/a:etcd:etcd</cpe>
+    </suppress>
 </suppressions>