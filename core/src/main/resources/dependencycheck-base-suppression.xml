<?xml version="1.0" encoding="UTF-8"?>
<suppressions xmlns="https://jeremylong.github.io/DependencyCheck/dependency-suppression.1.3.xsd">
    <suppress base="true">
        <notes><![CDATA[
<<<<<<< HEAD
            FP per issue #4180
            ]]></notes>
        <packageUrl regex="true">^pkg:maven/com\.vaadin/vaadin-spring.*@.*$</packageUrl>
        <cpe>cpe:/a:vaadin:vaadin</cpe>
=======
            FP per issue #4199
            ]]></notes>
        <packageUrl regex="true">^pkg:maven/org\.sonarsource\.scanner\.gradle/sonarqube-gradle-plugin@.*$</packageUrl>
        <cpe>cpe:/a:sonarsource:sonarqube</cpe>
>>>>>>> 33ebce1f
    </suppress>
    <suppress base="true">
        <notes><![CDATA[
            fp per #3938
            ]]></notes>
        <packageUrl regex="true">^pkg:maven/io\.quarkus/quarkus\-fs\-util@.*$</packageUrl>
        <cpe>cpe:/a:quarkus:quarkus</cpe>
    </suppress>
    <suppress base="true">
        <notes><![CDATA[
            fp per #3940
            ]]></notes>
        <packageUrl regex="true">^pkg:maven/org\.apache\.james/apache\-mime4j\-storage@.*$</packageUrl>
        <cpe>cpe:/a:storage_project:storage</cpe>
        <cpe>cpe:/a:apache:james</cpe>
    </suppress>
    <suppress base="true">
        <notes><![CDATA[
            fp per #3945 & #3943
            ]]></notes>
        <packageUrl regex="true">^pkg:maven/io\.quarkus/quarkus\-hibernate\-orm.*$</packageUrl>
        <cpe>cpe:/a:hibernate:hibernate_orm</cpe>
    </suppress>
    <suppress base="true">
        <notes><![CDATA[
            fp per #4097
            ]]></notes>
        <packageUrl regex="true">^pkg:maven/io\.quarkus/quarkus\-hibernate\-validator@.*$</packageUrl>
        <cpe>cpe:/a:redhat:hibernate_validator</cpe>
    </suppress>
    <suppress base="true">
        <notes><![CDATA[
            only log4j-core is vulnerable
            ]]></notes>
        <packageUrl regex="true">^pkg:maven/org\.apache\.logging\.log4j/log4j\-slf4j\-impl@.*$</packageUrl>
        <cpe>cpe:/a:apache:log4j</cpe>
    </suppress>
    <suppress base="true">
        <notes><![CDATA[
            only log4j-core is vulnerable
            ]]></notes>
        <packageUrl regex="true">^pkg:maven/org\.apache\.logging\.log4j/log4j\-(api|web)@.*$</packageUrl>
        <cve>CVE-2021-44228</cve>
        <cve>CVE-2021-44832</cve>
        <cve>CVE-2021-45046</cve>
        <cve>CVE-2021-45105</cve>
    </suppress>
    <suppress base="true">
        <notes><![CDATA[
	    FP per #3778
	    ]]></notes>
        <packageUrl regex="true">.*unicode.*$</packageUrl>
        <cpe>cpe:/a:unicode:unicode</cpe>
    </suppress>
    <suppress base="true">
        <notes><![CDATA[
	    FP per #3131
	    ]]></notes>
        <packageUrl regex="true">^pkg:maven/com\.typesafe\.akka/akka\-stream\-contrib_2\.13@.*$</packageUrl>
        <cpe>cpe:/a:akka:akka</cpe>
    </suppress>
    <suppress base="true">
        <notes><![CDATA[
	    FP per #3652
	    ]]></notes>
        <packageUrl regex="true">^pkg:maven/org\.zalando/spring\-boot\-etcd@.*$</packageUrl>
        <cpe>cpe:/a:etcd:etcd</cpe>
    </suppress>
    <suppress base="true">
        <notes><![CDATA[
	    FP per #3678
	    ]]></notes>
        <packageUrl regex="true">^pkg:maven/com\.salesforce\.servicelibs/reactive\-grpc.*$</packageUrl>
        <cpe>cpe:/a:grpc:grpc</cpe>
    </suppress>
    <suppress base="true">
        <notes><![CDATA[
	    FP per #3685
	    ]]></notes>
        <packageUrl regex="true">^pkg:maven/org\.apache\.geronimo\.config/geronimo\-config\-impl@.*$</packageUrl>
        <cpe>cpe:/a:apache:geronimo</cpe>
    </suppress>
    <suppress base="true">
        <notes><![CDATA[
	    FP per #3749
	    ]]></notes>
        <packageUrl regex="true">^pkg:maven/io\.reactivex/rxjava@.*$</packageUrl>
        <cpe>cpe:/a:travis-ci:travis_ci</cpe>
    </suppress>
    <suppress base="true">
        <notes><![CDATA[
	    FP per #3749
	    ]]></notes>
        <packageUrl regex="true">^pkg:maven/org\.springframework\.kafka/spring\-kafka@.*$</packageUrl>
        <cpe>cpe:/a:vmware:spring_framework</cpe>
    </suppress>
    <suppress base="true">
        <notes><![CDATA[
	    FP per #3776
	    ]]></notes>
        <packageUrl regex="true">^pkg:maven/org\.seleniumhq\.selenium/selenium\-chromium\-driver@.*$</packageUrl>
        <cpe>cpe:/a:chromium:chromium</cpe>
        <cpe>cpe:/a:chromium_project:chromium</cpe>
    </suppress>
    <suppress base="true">
        <notes><![CDATA[
	    FP per #3756
	    ]]></notes>
        <packageUrl regex="true">^pkg:maven/org\.apache\.geronimo\.specs/geronimo\-ws\-metadata_2\.0_spec@.*$</packageUrl>
        <cpe>cpe:/a:tad_web_project:tad_web</cpe>
    </suppress>
    <suppress base="true">
        <notes><![CDATA[
	    FP per #3572
	    ]]></notes>
        <packageUrl regex="true">^pkg:maven/org\.spark\-project\.spark/unused@.*$</packageUrl>
        <cpe>cpe:/a:apache:spark</cpe>
    </suppress>
    <suppress base="true">
        <notes><![CDATA[
	    FP per #3572
	    ]]></notes>
        <packageUrl regex="true">^pkg:maven/org\.apache\.directory\.server/apacheds\-i18n@.*$</packageUrl>
        <cpe>cpe:/a:i18n_project:i18n</cpe>
    </suppress>
    <suppress base="true">
        <notes><![CDATA[
            swift-log is not swift...
            ]]></notes>
        <packageUrl regex="true">^pkg:swift/swift\-log@.*$</packageUrl>
        <cpe>cpe:/a:apple:swift</cpe>
    </suppress>
    <suppress base="true">
        <notes><![CDATA[
                FP in jetty as jetty-jakarta-servlet-api is identified as a low version jetty
                ]]></notes>
        <packageUrl regex="true">^pkg:maven/org\.eclipse\.jetty\.toolchain/jetty\-jakarta\-servlet\-api@.*$</packageUrl>
        <cpe>cpe:/a:eclipse:jetty</cpe>
        <cpe>cpe:/a:jetty:jetty</cpe>
    </suppress>
    <suppress base="true">
        <notes><![CDATA[
	    FP per #3331
	    ]]></notes>
        <packageUrl regex="true">^pkg:npm/%40babel%2Fcli@.*$</packageUrl>
        <cve>CVE-2017-16060</cve>
    </suppress>
    <suppress base="true">
        <notes><![CDATA[
      	nio-stream-storage is not 'github.com/containers/storage'. see #3273
        ]]></notes>
        <packageUrl regex="true">^pkg:maven/org\.synchronoss\.cloud/nio\-stream\-storage@.*$</packageUrl>
        <cpe>cpe:/a:storage_project:storage</cpe>
    </suppress>
    <suppress base="true">
        <notes><![CDATA[
	    FP per #3241
	    ]]></notes>
        <gav regex="true">^io\.awspring\.cloud:spring-cloud-.*$</gav>
        <cpe>cpe:/a:pivotal_software:spring_framework</cpe>
        <cpe>cpe:/a:pivotal_software:spring_framework</cpe>
        <cpe>cpe:/a:context_project:context</cpe>
    </suppress>
    <suppress base="true">
        <notes><![CDATA[
        FP per #3230
        ]]></notes>
        <packageUrl regex="true">^pkg:maven/io\.github\.x\-stream/mxparser@.*$</packageUrl>
        <cpe>cpe:/a:xstream_project:xstream</cpe>
        <cpe>cpe:/a:oracle:jdk</cpe>
    </suppress>
    <suppress base="true">
        <notes><![CDATA[
        FP per #3073
        ]]></notes>
        <packageUrl regex="true">^pkg:maven/io\.pivotal\.cfenv/java\-cfenv\-boot\-pivotal\-scs@.*$</packageUrl>
        <cpe>cpe:/a:pivotal_software:spring_boot</cpe>
        <cpe>cpe:/a:pivotal_software:spring_framework</cpe>
    </suppress>
    <suppress base="true">
        <notes><![CDATA[
        FP per #3053
        ]]></notes>
        <packageUrl regex="true">^pkg:maven/org\.seleniumhq\.selenium/selenium\-opera\-driver@.*$</packageUrl>
        <cpe>cpe:/a:opera:opera</cpe>
        <cpe>cpe:/a:opera_software:opera</cpe>
    </suppress>
    <suppress base="true">
        <notes><![CDATA[
        FP per #3000
        ]]></notes>
        <packageUrl regex="true">^pkg:(generic|nuget)/(ProcessSnapshotCleanup|QTAgent.{0,10}|QTDCAgent|QTDCAgent32|TDEnvCleanup|UiaComWrapper|VSTestVideoRecorder|VisualStudioDatastoreConfigurationProvider|msdia140typelib_clr0200)@.*$</packageUrl>
        <cpe>cpe:/a:microsoft:visual_studio</cpe>
    </suppress>
    <suppress base="true"> 
        <notes><![CDATA[
        FP per #3000
        ]]></notes>
        <packageUrl regex="true">^pkg:(generic|nuget)/(Microsoft\.)?(IntelliTrace|TestPlatform|VisualStudio\.).*$</packageUrl>
        <cpe>cpe:/a:microsoft:visual_studio</cpe>
        <cpe>cpe:/a:microsoft:ie</cpe>
    </suppress>
    <suppress base="true">
        <notes><![CDATA[
        FP per #3000
        ]]></notes>
        <filePath regex="true">.*\.TestTools\..*\.dll</filePath>
        <cpe>cpe:/a:microsoft:visual_studio</cpe>
        <cpe>cpe:/a:microsoft:ie</cpe>
    </suppress>
    <suppress base="true">
        <notes><![CDATA[
        FP per #3000
        ]]></notes>
        <packageUrl regex="true">^pkg:(generic|nuget)/Microsoft\.Dia.*$</packageUrl>
        <cpe>cpe:/a:dia:dia</cpe>
    </suppress>
    <suppress base="true">
        <notes><![CDATA[
        FP per #3021
        ]]></notes>
        <packageUrl regex="true">^pkg:maven/io\.helidon\.microprofile\.server/helidon\-microprofile\-server@.*$</packageUrl>
        <cpe>cpe:/a:oracle:http_server</cpe>
    </suppress>
    <suppress base="true">
        <notes><![CDATA[
        FP per #3015 & #3016
        ]]></notes>
        <packageUrl regex="true">^pkg:maven/co\.elastic\.apm/apm\-.*$</packageUrl>
        <cpe>cpe:/a:grpc:grpc</cpe>
        <cpe>cpe:/a:apache:httpclient</cpe>
    </suppress>
    <suppress base="true">
        <notes><![CDATA[
        FP per #3005
        ]]></notes>
        <packageUrl regex="true">^pkg:maven/com\.google\.apis/google\-api\-services\-sqladmin@.*$</packageUrl>
        <cpe>cpe:/a:www-sql_project:www-sql</cpe>
    </suppress>
    <suppress base="true">
        <notes><![CDATA[
        FP per #3005
        ]]></notes>
        <packageUrl regex="true">^pkg:maven/com\.google\.cloud\.sql/jdbc\-socket\-factory\-core@.*$</packageUrl>
        <cpe>cpe:/a:www-sql_project:www-sql</cpe>
    </suppress>
    <suppress base="true">
        <notes><![CDATA[
        FP per #3004
        ]]></notes>
        <packageUrl regex="true">^pkg:maven/io\.r2dbc/r2dbc\-postgresql@.*$</packageUrl>
        <cpe>cpe:/a:postgresql:postgresql</cpe>
    </suppress>
    <suppress base="true">
        <notes><![CDATA[
        FP per #3002
        ]]></notes>
        <packageUrl regex="true">^pkg:maven/io\.opencensus/opencensus\-contrib\-grpc\-metrics@.*$</packageUrl>
        <cpe>cpe:/a:grpc:grpc</cpe>
    </suppress>
    <suppress base="true">
        <notes><![CDATA[
        FP per #3002, CVE is for grpc-js and c
        ]]></notes>
        <packageUrl regex="true">^pkg:maven/io\.grpc/grpc\-.*$</packageUrl>
        <cve>CVE-2020-7768</cve>
        <cve>CVE-2017-7861</cve>
        <cve>CVE-2017-8359</cve>
        <cve>CVE-2017-9431</cve>
    </suppress>
    <suppress base="true">
        <notes><![CDATA[
        FP per #3002, CVE is for grpc-js and c
        ]]></notes>
        <packageUrl regex="true">^pkg:maven/com\.google\.api\.grpc/grpc\-google\-common\-protos@.*$</packageUrl>
        <cve>CVE-2020-7768</cve>
        <cve>CVE-2017-7861</cve>
        <cve>CVE-2017-8359</cve>
        <cve>CVE-2017-9431</cve>
    </suppress>
    <suppress base="true">
        <notes><![CDATA[
        FP per #3002, CVE is for grpc-js
        ]]></notes>
        <packageUrl regex="true">^pkg:maven/com\.lightstep\.tracer/.*$</packageUrl>
        <cpe>cpe:/a:grpc:grpc</cpe>
    </suppress>
    <suppress base="true">
        <notes><![CDATA[
        FP per #3001
        ]]></notes>
        <packageUrl regex="true">^pkg:maven/com\.google\.http\-client/google\-http\-client@.*$</packageUrl>
        <cpe>cpe:/a:apache:httpclient</cpe>
    </suppress>
    <suppress base="true">
        <notes><![CDATA[
        FP per #2999
        ]]></notes>
        <packageUrl regex="true">^pkg:maven/io\.github\.jhipster/jhipster\-framework@.*$</packageUrl>
        <cve>CVE-2019-16303</cve>
    </suppress>
    <suppress base="true">
        <notes><![CDATA[
        FP per #2982
        ]]></notes>
        <packageUrl regex="true">^pkg:maven/org\.mybatis/mybatis\-spring@.*$</packageUrl>
        <cpe>cpe:/a:mybatis:mybatis</cpe>
    </suppress>
    <suppress base="true">
        <notes><![CDATA[
        FP per #2978
        ]]></notes>
        <packageUrl regex="true">^pkg:(generic|nuget)/Microsoft\.IdentityModel\.Protocols\.OpenIdConnect@.*$</packageUrl>
        <cpe>cpe:/a:microsoft:identitymodel</cpe>
        <cpe>cpe:/a:openid:openid</cpe>
        <cpe>cpe:/a:openid:openid_connect</cpe>
    </suppress>
    <suppress base="true">
        <notes><![CDATA[
        FP per #2972
        ]]></notes>
        <packageUrl regex="true">^pkg:composer/php\-.*$</packageUrl>
        <cpe>cpe:/a:php:php</cpe>
    </suppress>
    <suppress base="true">
        <notes><![CDATA[
        FP per #2957
        ]]></notes>
        <packageUrl regex="true">^pkg:maven/org\.jboss\.resteasy/resteasy\-spring\-boot\-starter@.*$</packageUrl>
        <cpe>cpe:/a:redhat:resteasy</cpe>
    </suppress>
    <suppress base="true">
        <notes><![CDATA[
        FP per #2956
        ]]></notes>
        <packageUrl regex="true">^pkg:maven/com\.github\.docker\-java/docker\-java.*$</packageUrl>
        <cpe>cpe:/a:docker:docker</cpe>
    </suppress>
    <suppress base="true">
        <notes><![CDATA[
        FP per #2940
        ]]></notes>
        <packageUrl regex="true">^pkg:npm/cross\-env@.*$</packageUrl>
        <cpe>cpe:/a:crossenv_project:crossenv</cpe>
    </suppress>
    <suppress base="true">
        <notes><![CDATA[
        FP per #2955
        ]]></notes>
        <packageUrl regex="true">^pkg:maven/io\.micrometer/micrometer\-core@.*$</packageUrl>
        <cpe>cpe:/a:vmware:ace</cpe>
        <cpe>cpe:/a:vmware:vmware_ace</cpe>
    </suppress>
    <suppress base="true">
        <notes><![CDATA[
        FP per #2594
        ]]></notes>
        <packageUrl regex="true">^pkg:maven/ch\.qos\.logback\.contrib/.*$</packageUrl>
        <cpe>cpe:/a:logback:logback</cpe>
        <cpe>cpe:/a:qos:logback</cpe>
    </suppress>
    <suppress base="true">
        <notes><![CDATA[
        FP per #2395
        ]]></notes>
        <packageUrl regex="true">^pkg:maven/be\.sysa\.log\-sanitizer/log\-sanitizer\-logback@.*$</packageUrl>
        <cpe>cpe:/a:logback:logback</cpe>
        <cpe>cpe:/a:qos:logback</cpe>
    </suppress>
    <suppress base="true">
        <notes><![CDATA[
        FP per #2928
        ]]></notes>
        <packageUrl regex="true">^pkg:maven/org\.graalvm.*$</packageUrl>
        <cpe>cpe:/a:oracle:openjdk</cpe>
        <cpe>cpe:/a:sun:openjdk</cpe>
    </suppress>
    <suppress base="true">
        <notes><![CDATA[
        FP per #2928
        ]]></notes>
        <packageUrl regex="true">^pkg:maven/org\.graalvm\..*$</packageUrl>
        <cpe>cpe:/a:oracle:graalvm</cpe>
    </suppress>
    <suppress base="true">
        <notes><![CDATA[
        FP per #2928
        ]]></notes>
        <packageUrl regex="true">^pkg:maven/org\.graalvm/graal\-sdk@.*$</packageUrl>
        <cpe>cpe:/a:oracle:graalvm</cpe>
    </suppress>
    <suppress base="true">
        <notes><![CDATA[
        FP per #2928
        ]]></notes>
        <packageUrl regex="true">^pkg:maven/org\.graalvm/launcher\-common@.*$</packageUrl>
        <cpe>cpe:/a:oracle:graalvm</cpe>
    </suppress>
    <suppress base="true">
        <notes><![CDATA[
        FP per #2928
        ]]></notes>
        <packageUrl regex="true">^pkg:maven/org\.graalvm/polyglot\-tck@.*$</packageUrl>
        <cpe>cpe:/a:oracle:graalvm</cpe>
    </suppress>
    <suppress base="true">
        <notes><![CDATA[
        FP per #2927 & #2931
        ]]></notes>
        <packageUrl regex="true">^pkg:maven/org\.springframework\.cloud/spring\-cloud\-.*$</packageUrl>
        <cpe>cpe:/a:vmware:cloud_foundation</cpe>
    </suppress>
    <suppress base="true">
        <notes><![CDATA[
        FP per #2923
        ]]></notes>
        <packageUrl regex="true">^pkg:maven/org\.netbeans\.external/.*$</packageUrl>
        <cpe>cpe:/a:apache:netbeans</cpe>
    </suppress>
    <suppress base="true">
        <notes><![CDATA[
        FP per #1721
        ]]></notes>
        <packageUrl regex="true">^pkg:maven/org\.springframework\.batch/spring\-batch\-infrastructure@.*$</packageUrl>
        <cpe>cpe:/a:vmware:infrastructure</cpe>
    </suppress>
    <suppress base="true">
        <notes><![CDATA[
        FP per #2975
        ]]></notes>
        <packageUrl regex="true">^pkg:maven/com\.itextpdf\.tool/xfa\-.*$</packageUrl>
        <cpe>cpe:/a:itextpdf:itext</cpe>
    </suppress>
    <suppress base="true">
        <notes><![CDATA[
        FP per #2974
        ]]></notes>
        <packageUrl regex="true">^pkg:maven/com\.itextpdf/xfa\-.*$</packageUrl>
        <cpe>cpe:/a:itextpdf:itext</cpe>
    </suppress>
    <suppress base="true">
        <notes><![CDATA[
        FP per #2433
        ]]></notes>
        <packageUrl regex="true">^pkg:maven/com\.itextpdf/typography@.*$</packageUrl>
        <cpe>cpe:/a:itextpdf:itext</cpe>
    </suppress>
    <suppress base="true">
        <notes><![CDATA[
        FP per #2433
        ]]></notes>
        <packageUrl regex="true">^pkg:maven/com\.itextpdf/itext\-licensekey\-volume@.*$</packageUrl>
        <cpe>cpe:/a:itextpdf:itext</cpe>
    </suppress>
    <suppress base="true">
        <notes><![CDATA[
        FP per #2453
        TODO - there are likely several other testcontainer suppressions that should be added
        ]]></notes>
        <packageUrl regex="true">^pkg:maven/org\.testcontainers/postgresql@.*$</packageUrl>
        <cpe>cpe:/a:postgresql:postgresql</cpe>
    </suppress>
    <suppress base="true">
        <notes><![CDATA[
        FP per #2464  Java implementation of a C# lib - CPE is for the C# version
        ]]></notes>
        <packageUrl regex="true">^pkg:maven/org\.msgpack/msgpack@.*$</packageUrl>
        <cpe>cpe:/a:messagepack:messagepack</cpe>
    </suppress>
    <suppress base="true">
        <notes><![CDATA[
        FP per #2489
        ]]></notes>
        <packageUrl regex="true">^pkg:maven/io\.dropwizard\.logback/logback\-throttling\-appender@.*$</packageUrl>
        <cpe>cpe:/a:logback:logback</cpe>
        <cpe>cpe:/a:qos:logback</cpe>
    </suppress>
    <suppress base="true">
        <notes><![CDATA[
        FP per #2498
        ]]></notes>
        <packageUrl regex="true">^pkg:maven/org\.springframework\.boot/spring\-boot\-loader\-tools@.*$</packageUrl>
        <cpe>cpe:/a:vmware:tools</cpe>
    </suppress>
    <suppress base="true">
        <notes><![CDATA[
        This suppresses false positives for Microsoft.VisualStudio.QualityTools.UnitTestFramework.dll.
        ]]></notes>
        <filePath regex="true">.*Microsoft\.VisualStudio\.QualityTools\.UnitTestFramework*\.dll</filePath>
        <cve>CVE-2014-3802</cve>
    </suppress>
    <suppress base="true">
        <notes><![CDATA[
        This suppresses false positives for EntityFramework.SqlServer.dll.
        ]]></notes>
        <filePath regex="true">.*EntityFramework\.SqlServer*\.dll</filePath>
        <cpe>cpe:/a:microsoft:server:6.0.0.0</cpe>
        <cpe>cpe:/a:microsoft:sql_server:6.0</cpe>
    </suppress>
    <suppress base="true">
        <notes><![CDATA[
        This suppresses false positives identified on spring security.
        ]]></notes>
        <gav regex="true">org\.springframework\.security:spring.*</gav>
        <cpe>cpe:/a:mod_security:mod_security</cpe>
        <cpe>cpe:/a:springsource:spring_framework</cpe>
        <cpe>cpe:/a:vmware:springsource_spring_framework</cpe>
        <cpe>cpe:/a:pivotal:spring_framework</cpe>
        <cpe>cpe:/a:pivotal_software:spring_framework</cpe>
        <cve>CVE-2018-1258</cve>
    </suppress>
    <suppress base="true">
        <notes><![CDATA[
            FP per #2242
        ]]></notes>
        <packageUrl regex="true">^pkg:maven/org\.bouncycastle.*$</packageUrl>
        <cpe>cpe:/a:oracle:jdk</cpe>
    </suppress>
    <suppress base="true">
        <notes><![CDATA[
            FP per #2247 CVE candidate was withdrawn by the CNA
        ]]></notes>
        <packageUrl regex="true">^pkg:maven/org\.owasp\.antisamy/antisamy@.*$</packageUrl>
        <vulnerabilityName>CVE-2018-1000643</vulnerabilityName>
    </suppress>
    <suppress base="true">
        <notes><![CDATA[
        This suppresses false positives identified on spring security.
        ]]></notes>
        <filePath regex="true">.*spring-security-[^\\/]*\.jar$</filePath>
        <cpe>cpe:/a:mod_security:mod_security</cpe>
        <cpe>cpe:/a:springsource:spring_framework</cpe>
        <cpe>cpe:/a:vmware:springsource_spring_framework</cpe>
        <cpe>cpe:/a:pivotal:spring_framework</cpe>
        <cpe>cpe:/a:pivotal_software:spring_framework</cpe>
    </suppress>
    <suppress base="true">
        <notes><![CDATA[
            This suppresses false positives identified on spring projects that are separate projects side-by-side with the Spring Framework
            project that have springframework in the groupid where NVD is known to have separate products in the CPE dictionary.
        ]]></notes>
        <gav regex="true">^org\.springframework\.(amqp|batch|boot|cloud|data|integration|ldap|security|social|webflow|ws).*$</gav>
        <cpe>cpe:/a:vmware:spring_framework</cpe>
        <cpe>cpe:/a:pivotal_software:spring_framework</cpe>
        <cpe>cpe:/a:springsource:spring_framework</cpe>
    </suppress>
    <suppress base="true">
        <notes><![CDATA[
       Don't flag specific CVEs for spring framework related components (i.e. org.springframework.data).
       ]]></notes>
        <gav regex="true">^org\.springframework\..*$</gav>
        <cve>CVE-2016-9878</cve>
        <cve>CVE-2018-1270</cve>
        <cve>CVE-2018-1271</cve>
        <cve>CVE-2018-1272</cve>
    </suppress>
    <suppress base="true">
        <notes><![CDATA[
       False positive per #1513. Spring-boot-starter-data-rest is not data-rest (however, it does
           depend on spring-data-rest so the actual library will get flagged instead of the "boot" version
           being flagged as spring-data-rest with the wrong version number)
       ]]></notes>
        <gav regex="true">^org\.springframework\.boot:spring-boot-starter-data-rest:.*$</gav>
        <cpe>cpe:/a:pivotal_software:spring_data_rest</cpe>
        <cpe>cpe:/a:pivotal_software:spring_boot</cpe>
    </suppress>
    <suppress base="true">
        <notes><![CDATA[
       False positive per #3622. Spring-boot-starter-oauth2-client gets flagged with wrong spring CPEs.
   ]]></notes>
        <packageUrl regex="true">^pkg:maven/org\.springframework\.boot/spring\-boot\-starter\-oauth2\-client@.*$</packageUrl>
        <cpe>cpe:/a:pivotal:spring_security_oauth</cpe>
        <cpe>cpe:/a:pivotal:spring_security</cpe>
    </suppress>
    <suppress base="true">
        <notes><![CDATA[
        This suppreses additional false positives for the xstream library that occur because spring has a copy of this library.
            com.springsource.com.thoughtworks.xstream-1.3.1.jar
        ]]></notes>
        <gav regex="true">com\.thoughtworks\.xstream:xstream:.*</gav>
        <cpe>cpe:/a:springsource:spring_framework</cpe>
    </suppress>
    <suppress base="true">
        <notes><![CDATA[
        Suppresses false positives on velocity tools.
        ]]></notes>
        <gav regex="true">org\.apache\.velocity:velocity-tools:.*</gav>
        <cpe>cpe:/a:apache:struts</cpe>
    </suppress>
    <suppress base="true">
        <notes><![CDATA[
            1. Sandbox is a php blog platform and should not be flagged as a CPE for java or .net dependencies.
            2. Open media is php and won't be in a jar, dll, etc. See issue #814.
            3. / 4. file and file_project are not assembiles or java libraries
            5. / 6. Shim is *nix and is not an assembly or java lib.
            7. date_project is a drupal library
            8. net dns is a php module
            9. / 10. Even if a node.js package exists - we aren't flagging the entire node.js
            11. Context project is drupal plugin
            12. mail_project is ruby library
            13. ldap_project is part of type3 written in php
            14. user import project is used in drupal (i.e. php)
            15. root is a c++ project https://github.com/root-project/root/
            16. xml_sec is a C library for XML security
            17. rest easy project is ruby library
            18. hub_project is a ruby library (#1130)
            19. views_project is a drupal plugin (#1077)
            20. restful_web_services_project:restful_web_services is a drupal plugin (#1077)
            21. php (the language) is not a Java/.NET/NodeJS library
            22. font_project is a php library (#1166)
            23. amazon_aws_project is a drupal utility (#1290)
            24. google android should not be flagged for the base library
            25. first_project first is an Ethereum smart contract (#1588)
            26. interact is a php project (#1609)
            27. finder is drupal plugin (#1626)
            28. archiver project is a golang module (#1627)
            29. r_project is the r programming language
            30. cpe:/a:jwt_project:jwt is a php library (#1697)
            31. remove FP on git
            32. remove FP on git
            33. remove FP on git
            34. Suppresses false positives on .NET mono
            35. Suppresses false positives on .NET mono
            36. Suppresses false positives on .NET mono
            37. app_project is an electron project. #1549
            38. <cpe>cpe:/a:json-jwt_project:json-jwt</cpe> is a ruby lib #1791
            39. <cpe>cpe:/a:zip_project:zip</cpe> is an etherium related project #1788
            40. <cpe>cpe:/a:echo_project:echo</cpe> is a php media wiki project #1786
            41. <cpe>cpe:/a:util-linux_project:util-linux</cpe> c util on linux #2069
            42. <cpe>cpe:/a:bitmap_project:bitmap</cpe> is a C library #1961
            43. <cpe>cpe:/a:security-framework_project:security-framework</cpe> is a rust library
            44. <cpe>cpe:/a:next:next</cpe> is NeXT system.
            45. <cpe>cpe:/a:property_pro:property_pro</cpe> is classic ASP
            46. <cve>CVE-2020-10663</cve> is a ruby vulnerability
            47. Facebook is not a dependency
            48. gitlab is not a depenency #2567 and is built using ruby
            49. DeleGate is a C-language application #2435
            50. thread_project - etherium token (https://nvd.nist.gov/vuln/detail/CVE-2018-13752) #1718
            51. data_tools is a python library #1667
            52. tag project is a GO implemention #3047 & #3043
            53. kubernetes:kubernetes is a GO implementation #1035 & #1056 & #1880 & #3529 & #3530 &
            54. aaugustin websockets is a python library #3460
            55. cron_project:cron is a linux C application #3548
            56. html2pdf_project:html2pdf is a PHP framework #4021, #4251
            57. shadow_project:shadow is a suite of C-applications on Linux #4237
        ]]></notes>
        <filePath regex="true">.*(\.(dll|jar|ear|war|pom|nupkg|nuspec|aar)|pom\.xml|package.json|packages.config)$</filePath>
        <cpe>cpe:/a:sandbox:sandbox</cpe>
        <cpe>cpe:/a:openmedia:openmedia</cpe>        
        <cpe>cpe:/a:file_project:file</cpe>
        <cpe>cpe:/a:file:file</cpe>
        <cpe>cpe:/a:shim:shim</cpe>
        <cpe>cpe:/a:shim_project:shim</cpe>        
        <cpe>cpe:/a:date_project:date</cpe>
        <cpe>cpe:/a:net_dns:net_dns</cpe>
        <cpe>cpe:/a:nodejs:node.js</cpe>
        <cpe>cpe:/a:nodejs:nodejs</cpe>
        <cpe>cpe:/a:context_project:context</cpe>
        <cpe>cpe:/a:mail_project:mail</cpe>
        <cpe>cpe:/a:ldap_project:ldap</cpe>
        <cpe>cpe:/a:user_import_project:user_import</cpe>
        <cpe>cpe:/a:root:root</cpe>
        <cpe>cpe:/a:xmlsec_project:xmlsec</cpe>
        <cpe>cpe:/a:rest-client_project:rest-client</cpe>
        <cpe>cpe:/a:hub_project:hub</cpe>
        <cpe>cpe:/a:views_project:views</cpe>
        <cpe>cpe:/a:restful_web_services_project:restful_web_services</cpe>
        <cpe>cpe:/a:php:php</cpe>
        <cpe>cpe:/a:font_project:font</cpe>
        <cpe>cpe:/a:amazon_aws_project:amazon_aws</cpe>
        <cpe>cpe:/a:google:android</cpe>
        <cpe>cpe:/a:first_project:first</cpe>
        <cpe>cpe:/a:interact:interact</cpe>
        <cpe>cpe:/a:finder_project:finder</cpe>
        <cpe>cpe:/a:archiver_project:archiver</cpe>
        <cpe>cpe:/a:r_project:r</cpe>
        <cpe>cpe:/a:jwt_project:jwt</cpe>
        <cpe>cpe:/a:git_project:git</cpe>
        <cpe>cpe:/a:git:git</cpe>
        <cpe>cpe:/a:git_for_windows_project:git_for_windows</cpe>
        <cpe>cpe:/a:mono-project:mono</cpe>
        <cpe>cpe:/a:mono:mono</cpe>
        <cpe>cpe:/a:mono_project:mono</cpe>
        <cpe>cpe:/a:app_project:app</cpe>
        <cpe>cpe:/a:json-jwt_project:json-jwt</cpe>
        <cpe>cpe:/a:zip_project:zip</cpe>
        <cpe>cpe:/a:echo_project:echo</cpe>
        <cpe>cpe:/a:util-linux_project:util-linux</cpe>
        <cpe>cpe:/a:bitmap_project:bitmap</cpe>
        <cpe>cpe:/a:security-framework_project:security-framework</cpe>
        <cpe>cpe:/a:next:next</cpe>
        <cpe>cpe:/a:property_pro:property_pro</cpe>
        <cve>CVE-2020-10663</cve>
        <cpe>cpe:/a:facebook:facebook</cpe>
        <cpe>cpe:/a:gitlab:gitlab</cpe>
        <cpe>cpe:/a:delegate:delegate</cpe>
        <cpe>cpe:/a:thread_project:thread</cpe>
        <cpe>cpe:/a:data_tools_project:data_tools</cpe>
        <cpe>cpe:/a:tag_project:tag</cpe>
        <cpe>cpe:/a:kubernetes:kubernetes</cpe>
        <cpe>cpe:/a:websockets_project:websockets</cpe>
        <cpe>cpe:/a:cron_project:cron</cpe>
        <cpe>cpe:/a:html2pdf_project:html2pdf</cpe>
        <cpe>cpe:/a:shadow_project:shadow</cpe>
    </suppress>
    <suppress base="true">
        <notes><![CDATA[
        Suppress false positives by technology:
            1. dash
            2. node.js modules (#1095)
            3. active directory (#1091)
            4. active directory (#1091)
            5. active directory (#1091)
            6. snmp (#1248)
            7. snmp (#1248)
            8. python (#1055)
            9. python (#1055)
            10. CVE-2017-16046 is for the node.js npm mariadb client (#1364)
            11. sqlserver_project is a node js module (#1388)
            12. auth0 is a javascript library (#1925)
            13. JAR files should not be identified as github
            14. <cpe>cpe:/a:data-tools_project:data_tools</cpe> is a python project #1961
            15. flow_project reports an Ethereum token issue
            16. ghost CMS is a node.js package (#3203)
            17. ws_project is a node websocket client (#1535)
            18. i18n_project is a node.js i18n module (#3350) (#3352) (#3353)
            19. redis:redis is a C project #3744, #3814, #3840, #3841
            20. perl:perl is a C project #4254
        ]]></notes>
        <filePath regex="true">.*(\.(jar|ear|war|pom)|pom\.xml)$</filePath>
        <cpe>cpe:/a:dash:dash</cpe>
        <cpe>cpe:/a:mustache.js_project:mustache.js</cpe>
        <cpe>cpe:/a:microsoft:active_directory</cpe>
        <cpe>cpe:/a:microsoft:active_directory_federation_services</cpe>
        <cpe>cpe:/a:microsoft:active_directory_services</cpe>
        <cpe>cpe:/a:snmp:snmp</cpe>
        <cpe>cpe:/a:net-snmp:net-snmp</cpe>
        <cpe>cpe:/a:python:python</cpe>
        <cpe>cpe:/a:python_software_foundation:python</cpe>
        <cve>CVE-2017-16046</cve>
        <cpe>cpe:/a:sqlserver_project:sqlserver</cpe>
        <cpe>cpe:/a:auth0:auth0</cpe>
        <cpe>cpe:/a:github:github</cpe>
        <cpe>cpe:/a:data-tools_project:data_tools</cpe>
        <cpe>cpe:/a:flow_project:flow</cpe>
        <cpe>cpe:/a:ghost:ghost</cpe>
        <cpe>cpe:/a:ws_project:ws</cpe>
        <cpe>cpe:/a:i18n_project:i18n</cpe>
        <cpe>cpe:/a:redis:redis</cpe>
        <cpe>cpe:/a:perl:perl</cpe>
    </suppress>
    <suppress base="true">
        <notes><![CDATA[
        Suppresses false positives per #2511
        ]]></notes>
        <packageUrl regex="true">^pkg:maven/com\.vaadin/vaadin\-sass\-compiler@.*$</packageUrl>
        <cpe>cpe:/a:compile-sass_project:compile-sass</cpe>
    </suppress>
    <suppress base="true">
        <notes><![CDATA[
        Suppresses false positives per #2512
        ]]></notes>
        <packageUrl regex="true">^pkg:maven/org\.apache\.poi/ooxml\-schemas@.*$</packageUrl>
        <cpe>cpe:/a:apache:poi</cpe>
    </suppress>
    <suppress base="true">
        <notes><![CDATA[
        Suppresses false positives per #2549
        ]]></notes>
        <packageUrl regex="true">^pkg:maven/org\.jboss\.eap/wildfly\-client\-properties@.*$</packageUrl>
        <cpe>cpe:/a:redhat:wildfly</cpe>
    </suppress>
    <suppress base="true">
        <notes><![CDATA[
        Suppresses false positives
        ]]></notes>
        <packageUrl regex="true">^pkg:npm/rc@.*$</packageUrl>
        <cpe>cpe:/a:rc_project:rc</cpe>
    </suppress>
    <suppress base="true">
        <notes><![CDATA[
        Suppresses false positives per #2820
        ]]></notes>
        <packageUrl regex="true">^pkg:(generic|nuget)/(microsoft\.)?jQuery[\.-].*$</packageUrl>
        <cpe>cpe:/a:jquery:jquery</cpe>
    </suppress>
    <suppress base="true">
        <notes><![CDATA[
        file name: System.Security.Cryptography.OpenSsl.dll
        ]]></notes>
        <packageUrl regex="true">^pkg:(generic|nuget)/System\.Security\.Cryptography\.OpenSsl@.*$</packageUrl>
        <cpe>cpe:/a:openssl:openssl</cpe>
    </suppress>
    <suppress base="true">
        <notes><![CDATA[
        file name: Microsoft.Bcl.AsyncInterfaces.dll
        ]]></notes>
        <packageUrl regex="true">^pkg:(generic|nuget)/Microsoft\.Bcl\.AsyncInterfaces@.*$</packageUrl>
        <cpe>cpe:/a:microsoft:.net_core</cpe>
    </suppress>
    <suppress base="true">
        <notes><![CDATA[
        Suppresses false positives per #2819
        ]]></notes>
        <packageUrl regex="true">^pkg:(generic|nuget)/Microsoft\.DiaSymReader\.Native\.arm@.*$</packageUrl>
        <cpe>cpe:/a:microsoft:visual_studio</cpe>
        <cpe>cpe:/a:microsoft:visual_studio_2017</cpe>
    </suppress>
    <suppress base="true">
        <notes><![CDATA[
        Suppresses false positives per #2819
        ]]></notes>
        <packageUrl regex="true">^pkg:(generic|nuget)/Microsoft\.DiaSymReader\.Native@.*$</packageUrl>
        <cpe>cpe:/a:dia:dia</cpe>
    </suppress>
    <suppress base="true">
        <notes><![CDATA[
        Suppresses false positives per #2882 and #3562 and #3828
        ]]></notes>
        <packageUrl regex="true">^pkg:maven/(io\.quarkus/quarkus\-|io\.smallrye\.reactive/).*mutiny.*@.*$</packageUrl>
        <cpe>cpe:/a:mutiny:mutiny</cpe>
    </suppress>
    <suppress base="true">
        <notes><![CDATA[
        Suppresses false positive per #3827 - this library is not the github.com/containers/storage project
   ]]></notes>
        <packageUrl regex="true">^pkg:maven/io\.smallrye/smallrye\-context\-propagation\-storage@.*$</packageUrl>
        <cpe>cpe:/a:storage_project:storage</cpe>
    </suppress>
    <suppress base="true">
        <notes><![CDATA[
        Suppresses false positives per #1396.
        ]]></notes>
        <gav regex="true">^org\.mitre:openid-connect-client:.*$</gav>
        <cpe>cpe:/a:openid:openid_connect</cpe>
    </suppress>
    <suppress base="true">
        <notes><![CDATA[
        Suppresses false positives per #1563.
        ]]></notes>
        <gav regex="true">^de\.siegmar:logback-gelf:.*$</gav>
        <cpe>cpe:/a:logback:logback</cpe>
        <cpe>cpe:/a:qos:logback</cpe>
    </suppress>
    <suppress base="true">
        <notes><![CDATA[
        False positive per #2628
        ]]></notes>
        <packageUrl regex="true">^pkg:maven/io\.prometheus\.jmx/.*$</packageUrl>
        <cve>CVE-2019-3826</cve>
    </suppress>
    <suppress base="true">
        <notes><![CDATA[
        False positive per #2001 & #2109
        ]]></notes>
        <gav regex="true">^io\.prometheus:simple.*$</gav>
        <cve>CVE-2019-3826</cve>
    </suppress>
    <suppress base="true">
        <notes><![CDATA[
        False positive per  #2109
        ]]></notes>
        <packageUrl regex="true">^pkg:maven/io\.prometheus/simpleclient_logback@.*$</packageUrl>
        <cpe>cpe:/a:logback:logback</cpe>
        <cpe>cpe:/a:qos:logback</cpe>
    </suppress>
    <suppress base="true">
        <notes><![CDATA[
        Suppresses false positives per #1566 and #3580.
        ]]></notes>
        <packageUrl regex="true">^pkg:maven/org\.springframework\.boot/.*$</packageUrl>
        <cpe>cpe:/a:springsource:spring_framework</cpe>
        <cpe>cpe:/a:vmware:spring_integration</cpe>
    </suppress>
    <suppress base="true">
        <notes><![CDATA[
            FP per #1665
            ]]></notes>
        <packageUrl regex="true">^pkg:maven/org\.springframework\.security/spring\-security\-rsa@.*$</packageUrl>
        <cpe>cpe:/a:pivotal:spring_security_oauth</cpe>
        <cpe>cpe:/a:pivotal_software:spring_security</cpe>
    </suppress>
    <suppress base="true">
        <notes><![CDATA[
            Suppress false positives per #3400
            ]]></notes>
        <packageUrl regex="true">^pkg:maven/org\.springframework\.cloud/spring\-cloud\-security@.*$</packageUrl>
        <cpe>cpe:/a:pivotal_software:spring_security</cpe>
    </suppress>
    <suppress base="true">
        <notes><![CDATA[
            Suppresses false positives per #1566.
            ]]></notes>
        <gav regex="true">^org\.springframework\.security\.oauth\.boot:spring-security-oauth2-autoconfigure:.*$</gav>
        <cpe>cpe:/a:pivotal_software:spring_boot</cpe>
        <cpe>cpe:/a:pivotal_software:spring_security</cpe>
    </suppress>
    <suppress base="true">
        <notes><![CDATA[
            Suppresses false positives per #3738.
            ]]></notes>
        <packageUrl regex="true">^pkg:maven/org\.springframework\.security/spring\-security\-jwt@.*$</packageUrl>
        <cpe>cpe:/a:pivotal_software:spring_security</cpe>
        <cpe>cpe:/a:vmware:spring_framework</cpe>
        <cpe>cpe:/a:vmware:spring_security</cpe>
    </suppress>
    <suppress base="true">
        <notes><![CDATA[
        Suppresses false positives per #1573, #3889 and #4065
        ]]></notes>
        <gav regex="true">^io\.netty:netty-tcnative.*$</gav>
        <cpe regex="true">^cpe:/a:netty(_project)?:netty.*$</cpe>
    </suppress>
    <suppress base="true">
        <notes><![CDATA[
        Suppresses false positives on Jersey core client.
        ]]></notes>
        <gav regex="true">(com\.sun\.jersey|org\.glassfish\.jersey\.core):jersey-(client|common):.*</gav>
        <cpe>cpe:/a:oracle:glassfish</cpe>
        <cpe>cpe:/a:oracle:oracle_client</cpe>
    </suppress>
    <suppress base="true">
        <notes><![CDATA[
        Suppresses false positives per issue #1614.
        ]]></notes>
        <gav regex="true">^eu\.bitwalker:UserAgentUtils:.*$</gav>
        <cpe>cpe:/a:useragent_project:useragent</cpe>
    </suppress>
    <suppress base="true">
        <notes><![CDATA[
       Supress false positives per issue #1872
       ]]></notes>
        <gav regex="true">^org\.springframework\.security\.oauth:spring-security-oauth2:.*$</gav>
        <cpe>cpe:/a:pivotal_software:spring_security</cpe>
    </suppress>
    <suppress base="true">
        <notes><![CDATA[
        Suppresses false positives per issue #1694.
        ]]></notes>
        <gav regex="true">^org\.springframework\.security\.extensions:spring-security-saml.*$</gav>
        <cpe>cpe:/a:pivotal_software:spring_security</cpe>
        <cpe>cpe:/a:vmware:springsource_spring_security</cpe>
        <cpe>cpe:/a:security-framework_project:security-framework</cpe>
    </suppress>
    <suppress base="true">
        <notes><![CDATA[
        Suppresses false positives per issue #2235.
        ]]></notes>
        <packageUrl regex="true">^pkg:maven/org\.springframework\.security\.kerberos/spring-security-kerberos.*$</packageUrl>
        <cpe>cpe:/a:pivotal_software:spring_security</cpe>
        <cpe>cpe:/a:vmware:springsource_spring_security</cpe>
        <cpe>cpe:/a:security-framework_project:security-framework</cpe>
    </suppress>
    <suppress base="true">
        <notes><![CDATA[
        Suppresses false positives per issue #3219.
        ]]></notes>
        <packageUrl regex="true">^pkg:maven/org\.springframework\.security/spring-security-rsa.*$</packageUrl>
        <cpe>cpe:/a:pivotal_software:spring_security</cpe>
        <cpe>cpe:/a:vmware:springsource_spring_security</cpe>
        <cpe>cpe:/a:security-framework_project:security-framework</cpe>
    </suppress>
    <suppress base="true">
        <notes><![CDATA[
        Suppresses false positives per issue 2246
        ]]></notes>
        <packageUrl regex="true">^pkg:maven/org\.ehcache/ehcache@.*$</packageUrl>
        <cpe>cpe:/a:gradle:gradle</cpe>
    </suppress>
    <suppress base="true">
        <notes><![CDATA[
        Suppresses false positives per issue #1599
        ]]></notes>
        <gav regex="true">^com\.atlassian\.http:atlassian-http:.*$</gav>
        <cpe>cpe:/a:atlassian:bitbucket</cpe>
    </suppress>
    <suppress base="true">
        <notes><![CDATA[
        Suppresses false positives per issue #1595
        ]]></notes>
        <gav regex="true">^org\.springframework\.security:spring-security-jwt:.*$</gav>
        <cpe>cpe:/a:pivotal:spring_security_oauth</cpe>
        <cpe>cpe:/a:pivotal_software:spring_security_oauth</cpe>
        <cpe>cpe:/a:jwt_project:jwt</cpe>
    </suppress>
    <suppress base="true">
        <notes><![CDATA[
        Suppresses false positives per issue #1594
        ]]></notes>
        <gav regex="true">^org\.jfrog\.artifactory\.client:artifactory-java-client-api:.*$</gav>
        <cve>CVE-2016-6501</cve>
    </suppress>
    <suppress base="true">
        <notes><![CDATA[
        Suppresses false positives per issue #1590
        ]]></notes>
        <gav regex="true">^com\.cybersource:flex-server-sdk:.*$</gav>
        <cpe>cpe:/a:flex_project:flex</cpe>
        <cpe>cpe:/a:id:id-software</cpe>
    </suppress>
    <suppress base="true">
        <notes><![CDATA[
        FP per #2627
        ]]></notes>
        <packageUrl regex="true">^pkg:maven/io\.minio/minio@.*$</packageUrl>
        <cve>CVE-2018-1000538</cve>
    </suppress>
    <suppress base="true">
        <notes><![CDATA[
        FP per #2627
        ]]></notes>
        <packageUrl regex="true">^pkg:maven/io\.minio/minio@.*$</packageUrl>
        <cve>CVE-2020-11012</cve>
    </suppress>
    <suppress base="true">
        <notes><![CDATA[
        Suppresses false positives per issue #1587
        ]]></notes>
        <gav regex="true">^org\.apache\.felix:org\.apache\.felix\.configadmin:.*$</gav>
        <cpe>cpe:/a:cm_project:cm</cpe>
    </suppress>
    <suppress base="true">
        <notes><![CDATA[
        FP per #2859
        ]]></notes>
        <packageUrl regex="true">^pkg:maven/com\.atlassian\.httpclient/atlassian\-httpclient\-library@.*$</packageUrl>
        <cpe>cpe:/a:apache:httpclient</cpe>
    </suppress>
    <suppress base="true">
        <notes><![CDATA[
        FP per #2835
        ]]></notes>
        <packageUrl regex="true">^pkg:maven/io\.scanbot/scanbot\-sdk\-imageprocessing@.*$</packageUrl>
        <cpe>cpe:/a:image_processing_software:image_processing_software</cpe>
    </suppress>
    <suppress base="true">
        <notes><![CDATA[
        FP per #2794
        ]]></notes>
        <packageUrl regex="true">^pkg:maven/co\.elastic\.apm/apm\-grails\-plugin@.*$</packageUrl>
        <cpe>cpe:/a:grails:grails</cpe>
    </suppress>
    <suppress base="true">
        <notes><![CDATA[
        FP per #2673 and #2672
        ]]></notes>
        <packageUrl regex="true">^pkg:maven/org\.apache\.geronimo/geronimo\-(health|metrics(-common)?)@.*$</packageUrl>
        <cpe>cpe:/a:apache:geronimo</cpe>
    </suppress>
    <suppress base="true">
        <notes><![CDATA[
        FP per #2652
        ]]></notes>
        <packageUrl regex="true">^pkg:maven/net\.sf\.jasperreports/jasperreports@.*$</packageUrl>
        <cve>CVE-2020-9410</cve>
    </suppress>
    <suppress base="true">
        <notes><![CDATA[
        FP per #2756
        ]]></notes>
        <packageUrl regex="true">^pkg:maven/co\.elastic\.logging/logback\-ecs\-encoder@.*$</packageUrl>
        <cpe>cpe:/a:logback:logback</cpe>
        <cpe>cpe:/a:qos:logback</cpe>
    </suppress>
    <suppress base="true">
        <notes><![CDATA[
        FP per #2768
        ]]></notes>
        <packageUrl regex="true">^pkg:maven/org\.evolvis\.tartools/rfc822@.*$</packageUrl>
        <cpe>cpe:/a:man-cgi_project:man-cgi</cpe>
    </suppress>
    <suppress base="true">
        <notes><![CDATA[
        FP per #2711
        ]]></notes>
        <packageUrl regex="true">^pkg:maven/com\.typesafe\.play/shaded\-oauth@.*$</packageUrl>
        <cpe>cpe:/a:playframework:play_framework</cpe>
    </suppress>
    <suppress base="true">
        <notes><![CDATA[
        FP per #2703
        ]]></notes>
        <packageUrl regex="true">^pkg:maven/org\.slf4j/log4j\-over\-slf4j@.*$</packageUrl>
        <cpe>cpe:/a:apache:log4j</cpe>
    </suppress>
    <suppress base="true">
        <notes><![CDATA[
        FP per #2768
        ]]></notes>
        <packageUrl regex="true">^pkg:maven/org\.apache\.tomcat\.embed/tomcat\-embed\-core@.*$</packageUrl>
        <cve>CVE-2020-8022</cve>
    </suppress>
    <suppress base="true">
        <notes><![CDATA[
        FP per #2683
        ]]></notes>
        <packageUrl regex="true">^pkg:maven/com\.typesafe\.play/cachecontrol_2\.13@.*$</packageUrl>
        <cpe>cpe:/a:playframework:play_framework</cpe>
    </suppress>
    <suppress base="true">
        <notes><![CDATA[
        FP per #1664
        ]]></notes>
        <packageUrl regex="true">^pkg:maven/org\.apache\.camel/camel\-servicenow(\-starter)?@.*$</packageUrl>
        <cpe>cpe:/a:apache:camel</cpe>
        <cpe>cpe:/a:servicenow:servicenow</cpe>
    </suppress>
    <suppress base="true">
        <notes><![CDATA[
        FP per #1664
        ]]></notes>
        <packageUrl regex="true">^pkg:maven/org\.apache\.camel/json\-simple\-ordered@.*$</packageUrl>
        <cpe>cpe:/a:apache:camel</cpe>
    </suppress>
    <suppress base="true">
        <notes><![CDATA[
        FP per #2678
        ]]></notes>
        <packageUrl regex="true">^pkg:maven/org\.apache\.camel/camel\-cxf@.*$</packageUrl>
        <cpe>cpe:/a:apache:cxf</cpe>
    </suppress>
    <suppress base="true">
        <notes><![CDATA[
        FP per #2678
        ]]></notes>
        <packageUrl regex="true">^pkg:maven/org\.apache\.camel/camel\-cxf\-transport@.*$</packageUrl>
        <cpe>cpe:/a:apache:cxf</cpe>
    </suppress>
    <suppress base="true">
        <notes><![CDATA[
        FP per #2859
        ]]></notes>
        <packageUrl regex="true">^pkg:maven/com\.atlassian\.jira/jira\-rest\-java\-client\-api@.*$</packageUrl>
        <cpe>cpe:/a:atlassian:jira</cpe>
        <cpe>cpe:/a:atlassian:jira_core</cpe>
    </suppress>
    <suppress base="true">
        <notes><![CDATA[
        FP per #2859
        ]]></notes>
        <packageUrl regex="true">^pkg:maven/com\.atlassian\.jira/jira\-rest\-java\-client\-core@.*$</packageUrl>
        <cpe>cpe:/a:atlassian:jira</cpe>
        <cpe>cpe:/a:atlassian:jira_core</cpe>
    </suppress>
    <suppress  base="true">
        <notes><![CDATA[
        FP per #2859
        ]]></notes>
        <packageUrl regex="true">^pkg:maven/com\.atlassian\.jira/jira\-rest\-java\-client\-app@.*$</packageUrl>
        <cpe>cpe:/a:atlassian:jira</cpe>
        <cpe>cpe:/a:atlassian:jira_core</cpe>
    </suppress>
    <suppress base="true">
        <notes><![CDATA[
        Suppresses false positives per issue #2298
        ]]></notes>
        <packageUrl regex="true">^pkg:maven/com\.github\.docker\-java/docker\-java@.*$</packageUrl>
        <cpe>cpe:/a:docker:docker</cpe>
    </suppress>
    <suppress base="true">
        <notes><![CDATA[
        Suppresses false positives per issue #2310
        ]]></notes>
        <packageUrl regex="true">^pkg:maven/com\.itextpdf/itext\-licensekey@.*$</packageUrl>
        <cpe>cpe:/a:itextpdf:itext</cpe>
    </suppress>
    <suppress base="true">
        <notes><![CDATA[
        Suppresses false positives per issue #2261
        ]]></notes>
        <packageUrl regex="true">^pkg:maven/com\.datomic/(?!datomic-free).*$</packageUrl>
        <cpe>cpe:/a:cognitect:datomic</cpe>
    </suppress>
    <suppress base="true">
        <notes><![CDATA[
        Suppresses false positives per issue #1587
        ]]></notes>
        <gav regex="true">^com\.liferay:org\.apache\.felix\.configadmin:.*$</gav>
        <cpe>cpe:/a:cm_project:cm</cpe>
    </suppress>
    <suppress base="true">
        <notes><![CDATA[
        Suppresses false positives per issue #1585
        ]]></notes>
        <gav regex="true">^org\.apache\.geronimo\.javamail:geronimo-javamail_1\.4_mail:.*$</gav>
        <cpe>cpe:/a:apache:geronimo</cpe>
    </suppress>
    <suppress base="true">
        <notes><![CDATA[
        Suppresses false positives per issue #1585
        ]]></notes>
        <gav regex="true">^geronimo-spec:geronimo-spec-javamail:.*$</gav>
        <cpe>cpe:/a:apache:geronimo</cpe>
    </suppress>
    <suppress base="true">
        <notes><![CDATA[
        Suppresses false positives per issue #1585
        ]]></notes>
        <gav regex="true">^org\.apache\.geronimo\.javamail:geronimo-javamail_1\.4_provider:.*$</gav>
        <cpe>cpe:/a:apache:geronimo</cpe>
    </suppress>
    <suppress base="true">
        <notes><![CDATA[
        Suppresses false positives per issue #1566
        ]]></notes>
        <gav regex="true">^org\.springframework\.security\.oauth\.boot:spring-security-oauth2-autoconfigure:.*$</gav>
        <cpe>cpe:/a:pivotal_software:spring_security_oauth</cpe>
        <cpe>cpe:/a:pivotal:spring_security_oauth</cpe>
    </suppress>
    <suppress base="true">
        <notes><![CDATA[
        Suppresses false positives per issue #2866
        ]]></notes>
        <packageUrl regex="true">^pkg:maven/com\.nimbusds/oauth2\-oidc\-sdk@.*$</packageUrl>
        <cpe>cpe:/a:openid:openid</cpe>
        <cpe>cpe:/a:openid:openid_connect</cpe>
    </suppress>
    <suppress base="true">
        <notes><![CDATA[
       Suppresses false positives per issue #3345
       ]]></notes>
        <packageUrl regex="true">^pkg:maven/com\.azure/azure\-core\-http\-netty@.*$</packageUrl>
        <cpe>cpe:/a:netty:netty</cpe>
    </suppress>
    <suppress base="true">
        <notes><![CDATA[
        Suppresses fp identified while testing #2686
        ]]></notes>
        <packageUrl regex="true">^pkg:(nuget|generic)/Azure\.Core(_sdk)?@.*$</packageUrl>
        <cpe>cpe:/a:microsoft:.net_core</cpe>
    </suppress>
    <suppress base="true">
        <notes><![CDATA[
        Suppresses false positives per issue #2865
        ]]></notes>
        <packageUrl regex="true">^pkg:maven/com\.microsoft\.azure/msal4j@.*$</packageUrl>
        <cpe>cpe:/a:http_authentication_library_project:http_authentication_library</cpe>
    </suppress>
    <suppress base="true">
        <notes><![CDATA[
        Suppresses false positives per issue #2896
        ]]></notes>
        <packageUrl regex="true">^pkg:maven/com\.microsoft\.azure/msal4j@.*$</packageUrl>
        <cpe>cpe:/a:http_authentication_library_project:http_authentication_library</cpe>
    </suppress>
    <suppress base="true">
        <notes><![CDATA[
        Suppresses false positives per issue #2896
        ]]></notes>
        <packageUrl regex="true">^pkg:maven/com\.nimbusds/oauth2\-oidc\-sdk@.*$</packageUrl>
        <cpe>cpe:/a:openid:openid</cpe>
        <cpe>cpe:/a:openid:openid_connect</cpe>
    </suppress>
    <suppress base="true">
        <notes><![CDATA[
        Suppresses false positives per issue 1581
        ]]></notes>
        <gav regex="true">^org\.apache\.activemq:artemis.*$</gav>
        <cpe>cpe:/a:apache:apache_http_server</cpe>
        <cpe>cpe:/a:apache:http_server</cpe>
        <cpe>cpe:/a:apache:activemq</cpe>
    </suppress>
    <suppress base="true">
        <notes><![CDATA[
        Supresses false positives on jersey-apache-client4
        ]]></notes>
        <gav regex="true">com\.sun\.jersey\.contribs:jersey-apache-client.*</gav>
        <cpe>cpe:/a:apache:httpclient</cpe>
    </suppress>
    <suppress base="true">
        <notes><![CDATA[
        Suppresses false positives on glassfish and grizzly. Updated per issue #672.
        ]]></notes>
        <gav regex="true">org\.glassfish(\.(web|grizzly)):.*(json|faces|jstl|grizzly).*</gav>
        <cpe>cpe:/a:oracle:glassfish</cpe>
        <cpe>cpe:/a:oracle:glassfish_server</cpe>
    </suppress>
    <suppress base="true">
        <notes><![CDATA[
        Akka FP per #2050
        ]]></notes>
        <packageUrl regex="true">^pkg:maven/io\.kamon/kamon\-akka.*$</packageUrl>
        <cpe>cpe:/a:akka:akka</cpe>
    </suppress>
    <suppress base="true">
        <notes><![CDATA[
        FP per #1877
        ]]></notes>
        <packageUrl regex="true">^pkg:maven\/org\.apache\.sling/org\.apache\.sling\.auth\.core@.*$</packageUrl>
        <cpe regex="true">^cpe:/a:apache:sling(?!_auth_core).*$</cpe>
    </suppress>
    <suppress base="true">
        <notes><![CDATA[
        FP per #1877
        ]]></notes>
        <packageUrl regex="true">^pkg:maven/org\.apache\.sling/org\.apache\.sling\.(?!auth\.core).*$</packageUrl>
        <cve>CVE-2013-4390</cve>
    </suppress>
    <suppress base="true">
        <notes><![CDATA[
        FP per #1877
        ]]></notes>
        <packageUrl regex="true">^pkg:maven/org\.apache\.sling/org\.apache\.sling.*$</packageUrl>
        <cve>CVE-2016-0956</cve>
    </suppress>
    <suppress base="true">
        <notes><![CDATA[
        FP per #2026
        ]]></notes>
        <packageUrl regex="true">^pkg:maven/io\.undertow/.*$</packageUrl>
        <cve>CVE-2018-1067</cve>
    </suppress>
    <suppress base="true">
        <notes><![CDATA[
        FP per #2026 & #2077
        ]]></notes>
        <packageUrl regex="true">^pkg:maven/io\.undertow\..*$</packageUrl>
        <cpe>cpe:/a:redhat:undertow</cpe>
        <cpe>cpe:/a:oracle:jsp</cpe>
    </suppress>
    <suppress base="true">
        <notes><![CDATA[
        FP per #872 - really not a fan of this as it appears several pieces of AspNetCore are
            packaged under different names so you can grab a specific new bit of code. As
            such, one may miss that the fix is in one of the sub components that is repackaged.
        ]]></notes>
        <packageUrl regex="true">^pkg:(generic|nuget)/Microsoft\.AspNetCore\..*$</packageUrl>
        <cpe>cpe:/a:microsoft:aspnetcore</cpe>
        <cpe>cpe:/a:microsoft:asp.net_core</cpe>
        <cpe>cpe:/a:microsoft:asp.net</cpe>
    </suppress>
    <suppress base="true">
        <notes><![CDATA[
        FP per #872 - really not a fan of this as it appears several pieces of AspNetCore are
            packaged under different names so you can grab a specific new bit of code. As
            such, one may miss that the fix is in one of the sub components that is repackaged.
        ]]></notes>
        <packageUrl regex="true">^pkg:(generic|nuget)/Microsoft\.Net\..*$</packageUrl>
        <cpe>cpe:/a:microsoft:aspnetcore</cpe>
        <cpe>cpe:/a:microsoft:asp.net_core</cpe>
        <cpe>cpe:/a:microsoft:asp.net</cpe>
    </suppress>
    <suppress base="true">
        <notes><![CDATA[
        FP per #872 - really not a fan of this as it appears several pieces of AspNetCore are
                 packaged under different names so you can grab a specific new bit of code. As
                 such, one may miss that the fix is in one of the sub components that is repackaged.
        ]]></notes>
        <packageUrl regex="true">^pkg:(generic|nuget)/Microsoft\.Extensions\..*$</packageUrl>
        <cpe>cpe:/a:microsoft:aspnetcore</cpe>
        <cpe>cpe:/a:microsoft:asp.net_core</cpe>
        <cpe>cpe:/a:microsoft:asp.net</cpe>
    </suppress>
    <suppress base="true">
        <notes><![CDATA[
        FP per #872
        ]]></notes>
        <packageUrl regex="true">^pkg:(generic|nuget)/Swashbuckle\..*$</packageUrl>
        <cpe>cpe:/a:asp-project:asp-project</cpe>
    </suppress>
    <suppress base="true">
        <notes><![CDATA[
        FP per #872
        ]]></notes>
        <packageUrl regex="true">^pkg:(generic|nuget)/Microsoft\.AspNetCore\.JsonPatch@.*$</packageUrl>
        <cpe>cpe:/a:json-patch_project:json-patch</cpe>
    </suppress>
    <suppress base="true">
        <notes><![CDATA[
        False positives per issue #2821
        ]]></notes>
        <packageUrl regex="true">^pkg:(generic|nuget)/Microsoft\.VisualStudio\.Web\.CodeGenerat.*$</packageUrl>
        <cpe>cpe:/a:microsoft:visual_studio_code</cpe>
    </suppress>
    <suppress base="true">
        <notes><![CDATA[
        FP per #1968
        ]]></notes>
        <packageUrl regex="true">^pkg:(generic|nuget)/Microsoft\.Win32\.Registry\.AccessControl@.*$</packageUrl>
        <cpe>cpe:/a:microsoft:access</cpe>
    </suppress>
    <!--suppress base="true">
        <notes><![CDATA[
        This was added to a broader suppression ruleg
        Suppresses false positives on ldap_project (issue #165).
        ]]></notes>
        <gav regex="true">org\.forgerock\.opendj:opendj-ldap-sdk:.*</gav>
        <cpe>cpe:/a:ldap_project:ldap</cpe>
    </suppress-->
    <suppress base="true">
        <notes><![CDATA[
        FP per #1485
        ]]></notes>
        <gav regex="true">^org\.sonatype\.plexus:plexus-sec-dispatcher:.*$</gav>
        <cpe>cpe:/a:sec_project:sec</cpe>
    </suppress>
    <suppress base="true">
        <notes><![CDATA[
        FP per #1479
        ]]></notes>
        <gav regex="true">^com.amazonaws:aws-java-sdk-simpleworkflow:.*$</gav>
        <cpe>cpe:/a:flow_project:flow</cpe>
    </suppress>
    <suppress base="true">
        <notes><![CDATA[
        FP per #1479
        ]]></notes>
        <gav regex="true">^com.amazonaws:aws-java-sdk-swf-libraries:.*$</gav>
        <cpe>cpe:/a:flow_project:flow</cpe>
    </suppress>
    <suppress base="true">
        <notes><![CDATA[
        FP per #1229
        ]]></notes>
        <gav regex="true">^org\.slf4j:((?!slf4j-ext).)*:.*$</gav>
        <cve>CVE-2018-8088</cve>
    </suppress>
    <suppress base="true">
        <notes><![CDATA[
        FP per #1027
        ]]></notes>
        <gav regex="true">^com\.github\.danielwegener:logback-kafka-appender:.*$</gav>
        <cpe>cpe:/a:logback:logback</cpe>
        <cpe>cpe:/a:qos:logback</cpe>
    </suppress>
    <suppress base="true">
        <notes><![CDATA[
        httpmime is not the same as th actual http client; suppressing this match.
        ]]></notes>
        <gav regex="true">^org\.apache\.httpcomponents:httpmime:.*$</gav>
        <cpe>cpe:/a:apache:httpclient</cpe>
    </suppress>
    <suppress base="true">
        <notes><![CDATA[
        FP per #2554
        ]]></notes>
        <packageUrl regex="true">^pkg:maven/org\.eclipse\.jetty\.alpn/alpn\-api@.*$</packageUrl>
        <cpe>cpe:/a:jetty:jetty</cpe>
        <cpe>cpe:/a:eclipse:jetty</cpe>
        <cpe>cpe:/a:mortbay_jetty:jetty</cpe>
        <cpe>cpe:/a:mortbay:jetty</cpe>
    </suppress>
    <suppress base="true">
        <notes><![CDATA[
        FP per #2553
        ]]></notes>
        <packageUrl regex="true">^pkg:maven/org\.eclipse\.jetty/jetty\-reactive\-httpclient@.*$</packageUrl>
        <cpe>cpe:/a:jetty:jetty</cpe>
        <cpe>cpe:/a:eclipse:jetty</cpe>
        <cpe>cpe:/a:mortbay_jetty:jetty</cpe>
        <cpe>cpe:/a:mortbay:jetty</cpe>
    </suppress>
    <suppress base="true">
        <notes><![CDATA[
        FP per #1515
        ]]></notes>
        <gav regex="true">^org\.eclipse\.jetty\.alpn:alpn-api:.*$</gav>
        <cpe>cpe:/a:eclipse:jetty</cpe>
    </suppress>
    <suppress base="true">
        <notes><![CDATA[
        Resolve FP that caused ant task IT to fail.
        ]]></notes>
        <gav regex="true">^jetty:org\.mortbay\.jetty:.*$</gav>
        <cpe>cpe:/a:apache:http_server</cpe>
        <cpe>cpe:/a:apache:apache_http_server</cpe>
        <cpe>cpe:/a:free_java_web_server:free_java_web_server</cpe>
    </suppress>
    <suppress base="true">
        <notes><![CDATA[
        FP on jetty-proxy
        ]]></notes>
        <gav regex="true">^org\.eclipse\.jetty:jetty-proxy:.*$</gav>
        <cpe>cpe:/a:eclipse:jetty</cpe>
        <cpe>cpe:/a:jetty:jetty</cpe>
    </suppress>
    <suppress base="true">
        <notes><![CDATA[
        False positives found while investigating https://github.com/jeremylong/dependency-check-gradle/issues/103
        ]]></notes>
        <gav regex="true">^com\.facebook\.android:facebook-android-sdk:.*$</gav>
        <cpe>cpe:/a:facebook:facebook</cpe>
    </suppress>
    <suppress base="true">
        <notes><![CDATA[
        False positives found while investigating https://github.com/jeremylong/dependency-check-gradle/issues/103
        ]]></notes>
        <gav regex="true">^com\.amazonaws:aws-android-sdk-cognitoidentityprovider-asf:.*$</gav>
        <cpe>cpe:/a:android:android_sdk</cpe>
    </suppress>
    <suppress base="true">
        <notes><![CDATA[
        Supression to remove incorrect match from the OSS Index per #2281.
        ]]></notes>
        <packageUrl>pkg:maven/org.jsoup/jsoup@1.8.3</packageUrl>
        <vulnerabilityName>CVE-2015-6748</vulnerabilityName>
    </suppress>
    <suppress base="true">
        <notes><![CDATA[
        Hazelcast-AWS is not Hazelcast (see #2330)
        ]]></notes>
        <packageUrl regex="true">^pkg:maven/com\.hazelcast/hazelcast\-aws@.*$</packageUrl>
        <cpe>cpe:/a:hazelcast:hazelcast</cpe>
    </suppress>
    <suppress base="true">
        <notes><![CDATA[
        Hazelcast-Kubernetes is not Hazelcast (see #2330)
        ]]></notes>
        <packageUrl regex="true">^pkg:maven/com\.hazelcast/hazelcast\-kubernetes@.*$</packageUrl>
        <cpe>cpe:/a:hazelcast:hazelcast</cpe>
    </suppress>
    <suppress base="true">
        <notes><![CDATA[
       FP per #2571
       ]]></notes>
        <packageUrl regex="true">^pkg:maven/com\.hazelcast/hazelcast\-client\-protocol@.*$</packageUrl>
        <cpe>cpe:/a:hazelcast:hazelcast</cpe>
    </suppress>
    <!--suppress base="true">
        <notes><![CDATA[
        Removed as this is too generic and is masking vulnerabilities for the activemq-client
        Client library reported as the server (#2334)
        ]]></notes>
        <packageUrl regex="true">^pkg:maven/org\.apache\.activemq/activemq\-client@.*$</packageUrl>
        <cpe>cpe:/a:apache:activemq</cpe>
    </suppress-->
    <suppress base="true">
        <notes><![CDATA[
        Client library reported as the server (#2334)
        ]]></notes>
        <packageUrl regex="true">^pkg:maven/com\.rabbitmq/amqp\-client@.*$</packageUrl>
        <cpe>cpe:/a:pivotal_software:rabbitmq</cpe>
    </suppress>
    <suppress base="true">
        <notes><![CDATA[
        Client library reported as the server (#2354)
        ]]></notes>
        <packageUrl regex="true">^pkg:maven/io\.zipkin\.reporter2/zipkin\-sender\-activemq\-client@.*$</packageUrl>
        <cpe>cpe:/a:apache:activemq</cpe>
    </suppress>
    <suppress base="true">
        <notes><![CDATA[
        Library related to akka is being flagged as akka itself (#2339)
        ]]></notes>
        <packageUrl regex="true">^pkg:maven/com\.lightbend\.akka\.management/akka\-management_2\.12@.*$</packageUrl>
        <cpe>cpe:/a:akka:akka</cpe>
    </suppress>
    <suppress base="true">
        <notes><![CDATA[
        Library related to akka is being flagged as akka itself (#2340)
        ]]></notes>
        <packageUrl regex="true">^pkg:maven/com\.github\.romix\.akka/akka\-kryo\-serialization_2\.12@.*$</packageUrl>
        <cpe>cpe:/a:akka:akka</cpe>
    </suppress>
    <suppress base="true">
        <notes><![CDATA[
        Library related to prometheus is being flagged as prometheus itself (#2341)
        ]]></notes>
        <packageUrl regex="true">^pkg:maven/io\.kamon/kamon\-prometheus_2\.12@.*$</packageUrl>
        <cpe>cpe:/a:prometheus:prometheus</cpe>
    </suppress>
    <suppress base="true">
        <notes><![CDATA[
        Joint FP CPE suppression for #2346, #2499, #2600, #3274, #4212 also covering future Kotlin extension libraries
        ]]></notes>
        <packageUrl regex="true">^pkg:maven/org\.jetbrains\.kotlinx/.*$</packageUrl>
        <cpe>cpe:/a:jetbrains:kotlin</cpe>
    </suppress>
    <suppress base="true">
        <notes><![CDATA[
        False positives found while investigating https://github.com/jeremylong/dependency-check-gradle/issues/103
        ]]></notes>
        <gav regex="true">^org\.jetbrains:annotations:.*$</gav>
        <cpe>cpe:/a:jetbrains:intellij_idea</cpe>
    </suppress>
    <suppress base="true">
        <notes><![CDATA[
        FP per #1027
        ]]></notes>
        <gav regex="true">^org\.springframework\.kafka:spring-kafka.*$</gav>
        <cpe>cpe:/a:pivotal:spring_framework</cpe>
        <cpe>cpe:/a:pivotal_software:spring_framework</cpe>
    </suppress>
    <suppress base="true">
        <notes><![CDATA[
        FP per #1328
        ]]></notes>
        <gav regex="true">^org\.springframework\.batch:spring-batch.*$</gav>
        <cpe>cpe:/a:pivotal:spring_framework</cpe>
        <cpe>cpe:/a:pivotal_software:spring_framework</cpe>
    </suppress>
    <suppress base="true">
        <notes><![CDATA[
        FP per #3216
        ]]></notes>
        <packageUrl regex="true">^pkg:maven/org\.springframework\.batch/spring\-batch\-integration@.*$</packageUrl>
        <cpe>cpe:/a:vmware:spring_integration</cpe>
    </suppress>
    <suppress base="true">
        <notes><![CDATA[
        FP per #2031
        ]]></notes>
        <packageUrl regex="true">^pkg:maven/org\.wildfly/wildfly\-microprofile\-config\-implementation@.*$</packageUrl>
        <cpe regex="true">cpe:/a:(wildfly|redhat):wildfly.*</cpe>
    </suppress>
    <suppress base="true">
        <notes><![CDATA[
        FP per #2202
        ]]></notes>
        <packageUrl regex="true">^pkg:maven/org\.wildfly.*(common|config|cli|naming|security|elytron|arquillian|ejb|weld|naming|manager|swarm|transaction|undertow).*$</packageUrl>
        <cpe regex="true">cpe:/a:(wildfly|redhat):wildfly.*</cpe>
    </suppress>
    <suppress base="true">
        <notes><![CDATA[
        FP per #2047
        ]]></notes>
        <packageUrl regex="true">^pkg:maven/org\.openapitools/jackson\-databind\-nullable@.*$</packageUrl>
        <cpe>cpe:/a:fasterxml:jackson</cpe>
        <cpe>cpe:/a:fasterxml:jackson-databind</cpe>
    </suppress>
    <suppress base="true">
        <notes><![CDATA[
        Suppresses false positives on the org.opensaml:xmltooling
            FP per issue #945
            FP per issue #2030
        ]]></notes>
        <gav regex="true">org\.opensaml:xmltooling:.*</gav>
        <cpe>cpe:/a:shibboleth:opensaml</cpe>
        <cpe>cpe:/a:internet2:opensaml</cpe>
        <cve>CVE-2015-0851</cve>
        <cve>CVE-2019-9628</cve>
    </suppress>
    <suppress base="true">
        <notes><![CDATA[
        FP found when researching #1091
        ]]></notes>
        <gav regex="true">^com\.nimbusds:nimbus-jose-jwt:.*$</gav>
        <cpe>cpe:/a:jwt_project:jwt</cpe>
    </suppress>
    <suppress base="true">
        <notes><![CDATA[
        Suppresses false positives on the org.opensaml:openws
        ]]></notes>
        <gav regex="true">org\.opensaml:openws:.*</gav>
        <cpe>cpe:/a:internet2:opensaml</cpe>
    </suppress>
    <suppress base="true">
        <notes><![CDATA[
        Suppresses false positives for python:python.
        ]]></notes>
        <filePath regex="true">.*(\.(whl|egg)|\b(site|dist)-packages\b.*)</filePath>
        <cpe>cpe:/a:python:python</cpe>
        <cpe>cpe:/a:python_software_foundation:python</cpe>
        <cpe>cpe:/a:class:class</cpe>
        <cpe>cpe:/a:file:file</cpe>
        <cpe>cpe:/a:gnupg:gnupg</cpe>
        <cpe>cpe:/a:mongodb:mongodb</cpe>
        <cpe>cpe:/a:mozilla:mozilla</cpe>
        <cpe>cpe:/a:openssl:openssl</cpe>
        <cpe>cpe:/a:sendfile:sendfile</cpe>
        <cpe>cpe:/a:sendmail:sendmail</cpe>
        <cpe>cpe:/a:yacc:yacc</cpe>
    </suppress>
    <suppress base="true">
        <notes><![CDATA[
        Suppresses false positives for com.google:.*
        ]]></notes>
        <gav regex="true">com\.google(\.[a-zA-Z0-9_-]+)?:.*:.*</gav>
        <cpe>cpe:/a:google:desktop</cpe>
    </suppress>
    <suppress base="true">
        <notes><![CDATA[
        Suppresses false positives for non-android JARs from google.
        ]]></notes>
        <gav regex="true">com\.google\.((?!android).)*:.*</gav>
        <cpe>cpe:/a:google:android</cpe>
        <cpe>cpe:/a:google:android_api</cpe>
    </suppress>
    <suppress base="true">
        <notes><![CDATA[
        Suppresses false positives for android JARs in g:com.google.android
        ]]></notes>
        <gav regex="true">com\.google\.android\..*:.*</gav>
        <cpe>cpe:/a:google:android</cpe>
        <cpe>cpe:/a:google:android_api</cpe>
        <cpe>cpe:/a:google:google</cpe>
    </suppress>
    <suppress base="true">
        <notes><![CDATA[
        Suppresses false positives for components within guava.
        ]]></notes>   
        <packageUrl regex="true">^pkg:maven/com\.google\.guava/failureaccess@.*$</packageUrl>
        <cpe>cpe:/a:google:guava</cpe>
    </suppress>
    <suppress base="true">
        <notes><![CDATA[
        Suppresses false positives for components within guava.
        ]]></notes>     
        <packageUrl regex="true">^pkg:maven/com\.google\.guava/listenablefuture@.*$</packageUrl>
        <cpe>cpe:/a:google:guava</cpe>
    </suppress>
    <suppress base="true">
        <notes><![CDATA[
        Suppresses false positives for components within guava.
        ]]></notes>        
        <packageUrl regex="true">^pkg:maven/com\.h3xstream\.retirejs/retirejs\-core@.*$</packageUrl>
        <cpe>cpe:/a:xstream_project:xstream</cpe>
    </suppress>
    <suppress base="true">
        <notes><![CDATA[
        Suppresses incorrect identification for bing ads.
        ]]></notes>
        <gav regex="true">com.microsoft.bingads:microsoft.bingads:.*</gav>
        <cpe>cpe:/a:microsoft:bing</cpe>
    </suppress>
    <suppress base="true">
        <notes><![CDATA[
        Oracle Jersey is flagged as glassfish.
        ]]></notes>
        <gav regex="true">.*jersey.*</gav>
        <cpe>cpe:/a:oracle:glassfish_server</cpe>
        <cpe>cpe:/a:oracle:glassfish</cpe>
    </suppress>
    <suppress base="true">
        <notes><![CDATA[
        Oracle HK2 is flagged as glassfish.
        ]]></notes>
        <gav regex="true">.*\bhk2\b.*</gav>
        <cpe>cpe:/a:oracle:glassfish</cpe>
    </suppress>
    <suppress base="true">
        <notes><![CDATA[
        HK2-utils is flagged as glassfish.
        ]]></notes>
        <filePath regex="true">.*\bhk2-utils.*\.jar</filePath>
        <cpe>cpe:/a:oracle:glassfish</cpe>
    </suppress>
    <suppress base="true">
        <notes><![CDATA[
        file name: petals-se-camel-1.0.0.jar - false positive for apache camel.
        ]]></notes>
        <gav regex="true">org.ow2.petals:petals-se-camel:.*</gav>
        <cpe>cpe:/a:apache:camel</cpe>
    </suppress>
    <suppress base="true">
        <notes><![CDATA[
        Mina gets flagged as apache-ssl
        ]]></notes>
        <gav regex="true">org.apache.mina:mina.*</gav>
        <cpe>cpe:/a:apache-ssl:apache-ssl</cpe>
    </suppress>
    <suppress base="true">
        <notes><![CDATA[
        Woden gets flagged as apache-ssl
        ]]></notes>
        <gav regex="true">org.apache.woden:woden.*</gav>
        <cpe>cpe:/a:apache-ssl:apache-ssl</cpe>
    </suppress>
    <suppress base="true">
        <notes><![CDATA[
        spec gets flagged as the implementation.
        ]]></notes>
        <gav regex="true">org.apache.geronimo.specs:.*</gav>
        <cpe>cpe:/a:apache:geronimo</cpe>
    </suppress>
    <suppress base="true">
        <notes><![CDATA[
        FP per #2646
        ]]> </notes>
        <packageUrl regex="true">^pkg:maven/dev\.miku/r2dbc\-mysql@.*$</packageUrl>
        <cpe>cpe:/a:mysql:mysql</cpe>
    </suppress>
    <suppress base="true">
        <notes><![CDATA[
        FP per #2649
        ]]> </notes>
        <packageUrl regex="true">^pkg:maven/org\.apache\.tomcat/tomcat\-jni@.*$</packageUrl>
        <cpe>cpe:/a:apache:tomcat</cpe>
        <cpe>cpe:/a:apache_tomcat:apache_tomcat</cpe>
        <cpe>cpe:/a:apache_software_foundation:tomcat</cpe>
    </suppress>
    <suppress base="true">
        <notes><![CDATA[
        This suppresses false positives identified on tomcat-embed-el.
        ]]></notes>
        <gav regex="true">org\.apache\.tomcat\.embed:tomcat-embed-el:.*</gav>
        <cpe>cpe:/a:apache:tomcat</cpe>
        <cpe>cpe:/a:apache_tomcat:apache_tomcat</cpe>
        <cpe>cpe:/a:apache_software_foundation:tomcat</cpe>
    </suppress>
    <suppress base="true">
        <notes><![CDATA[
        This suppresses false positives identified on tomcat-el-api and servlet api.
            See #1437.
        ]]></notes>
        <gav regex="true">^org\.apache\.tomcat:tomcat-(servlet|el)-api:.*$</gav>
        <cpe>cpe:/a:apache:tomcat</cpe>
        <cpe>cpe:/a:apache_tomcat:apache_tomcat</cpe>
        <cpe>cpe:/a:apache_software_foundation:tomcat</cpe>
    </suppress>
    <suppress base="true">
        <notes><![CDATA[
        This suppresses false positives identified on tomcat-jdbc.
        ]]></notes>
        <gav regex="true">org\.apache\.tomcat:tomcat-jdbc:.*</gav>
        <cpe>cpe:/a:apache:tomcat</cpe>
        <cpe>cpe:/a:apache_tomcat:apache_tomcat</cpe>
    </suppress>
    <suppress base="true">
        <notes><![CDATA[
        This suppresses false positives identified on tomcat-juli.
        ]]></notes>
        <gav regex="true">org\.apache\.tomcat:tomcat-juli:.*</gav>
        <cpe>cpe:/a:apache:tomcat</cpe>
        <cpe>cpe:/a:apache_tomcat:apache_tomcat</cpe>
    </suppress>
    <suppress base="true">
        <notes><![CDATA[
        suppress false positive per issue #433
        ]]></notes>
        <gav regex="true">com\.google\.javascript:closure-compiler:.*</gav>
        <cpe>cpe:/a:google:google_apps:-</cpe>
    </suppress>
    <suppress base="true">
        <notes><![CDATA[
        suppress false positives per issue #437
        ]]></notes>
        <gav regex="true">.*mongodb.*:.*:.*</gav>
        <cpe>cpe:/a:mongodb:mongodb</cpe>
    </suppress>
    <suppress base="true">
        <notes><![CDATA[
        suppress false positives per issue #1620
        ]]></notes>
        <gav regex="true">^javax\.jmdns:jmdns:.*$</gav>
        <cpe>cpe:/a:apple:</cpe>
    </suppress>
    <suppress base="true">
        <notes><![CDATA[
        suppress false positives per issue #1621
        ]]></notes>
        <gav regex="true">^org\.apache\.xbean:xbean.*$</gav>
        <cpe>cpe:/a:apache:geronimo</cpe>
    </suppress>
    <suppress base="true">
        <notes><![CDATA[
        FP per #2070
        ]]></notes>
        <packageUrl regex="true">^pkg:maven/org\.springframework\.boot/spring\-boot\-starter\-web\-services@.*$</packageUrl>
        <cpe>cpe:/a:pivotal_software:spring_web_services</cpe>
    </suppress>
    <suppress base="true">
        <notes><![CDATA[
        suppress false positives per issue #1622
        ]]></notes>
        <gav regex="true">^org\.openjdk\.jmh:jmh-core:.*$</gav>
        <cpe>cpe:/a:sun:openjdk</cpe>
        <cpe>cpe:/a:oracle:openjdk</cpe>
    </suppress>
    <suppress base="true">
        <notes><![CDATA[
        suppress false positives per issue #1621
        ]]></notes>
        <gav regex="true">^org\.apache\.geronimo\.components:geronimo-transaction:.*$</gav>
        <cpe>cpe:/a:apache:geronimo</cpe>
    </suppress>
    <suppress base="true">
        <notes><![CDATA[
        suppress false positives per issue #438
            Note, there will be more false positives for Netty. Trying to figure out a better suppression.
        ]]></notes>
        <gav regex="true">com.typesafe.netty:netty-http-pipelining:.*</gav>
        <cpe regex="true">^cpe:/a:netty(_project)?:netty.*$</cpe>
    </suppress>
    <suppress base="true">
        <notes><![CDATA[
        JVM instrumentation to Ganglia
        ]]></notes>
        <gav regex="true">info\.ganglia\.gmetric4j:gmetric4j:.*</gav>
        <cpe>cpe:/a:ganglia:ganglia</cpe>
    </suppress>
    <suppress base="true">
        <notes><![CDATA[
        A reporter for Metrics which announces measurements to a Ganglia cluster
        ]]></notes>
        <gav regex="true">io\.dropwizard\.metrics:metrics-ganglia:.*</gav>
        <cpe>cpe:/a:ganglia:ganglia</cpe>
    </suppress>
    <suppress base="true">
        <notes><![CDATA[
        drop wizard false positives
        ]]></notes>
        <gav regex="true">io\.dropwizard:dropwizard-jetty:.*</gav>
        <cpe>cpe:/a:jetty:jetty</cpe>
    </suppress>
    <suppress base="true">
        <notes><![CDATA[
        drop wizard false positives
        ]]></notes>
        <gav regex="true">io\.dropwizard\.metrics:metrics-jetty:.*</gav>
        <cpe>cpe:/a:jetty:jetty</cpe>
    </suppress>
    <suppress base="true">
        <notes><![CDATA[
        false positives per issue #1961 and #3918
        ]]></notes>
        <packageUrl regex="true">^pkg:maven/org\.gagravarr/vorbis\-java\-tika@.*$</packageUrl>
        <cpe>cpe:/a:apache:tika</cpe>
        <cpe>cpe:/a:flac_project:flac</cpe>
    </suppress>
    <suppress base="true">
        <notes><![CDATA[
        false positive per issue #1961
        ]]></notes>
        <packageUrl regex="true">^pkg:maven/edu\.usc\.ir/sentiment\-analysis\-parser@.*$</packageUrl>
        <cpe>cpe:/a:apache:opennlp</cpe>
        <cpe>cpe:/a:apache:tika</cpe>
    </suppress>
    <suppress base="true">
        <notes><![CDATA[
        Suppresses false positives per #1961.
        ]]></notes>
        <packageUrl regex="true">^pkg:maven/org\.apache\.avro/avro\-mapred@.*$</packageUrl>
        <cpe>cpe:/a:apache:hadoop</cpe>
    </suppress>
    <suppress base="true">
        <notes><![CDATA[
        Suppresses false positives per #1961. Scalap is not scala.
        ]]></notes>
        <packageUrl regex="true">^pkg:maven/org\.scala\-lang/scalap@.*$</packageUrl>
        <cpe>cpe:/a:scala-lang:scala</cpe>
    </suppress>
    <suppress base="true">
        <notes><![CDATA[
        Suppresses false positives per #1961. Scalap is not scala.
        ]]></notes>
        <packageUrl regex="true">^pkg:maven/org\.scala\-lang/scalap@.*$</packageUrl>
        <vulnerabilityName>CVE-2017-15288</vulnerabilityName>
    </suppress>
    <suppress base="true">
        <notes><![CDATA[
        Suppresses false positives per #1961. spark-sketch is not sketch - an vector drawing tool.
        ]]></notes>
        <packageUrl regex="true">^pkg:maven/org\.apache\.spark/spark\-sketch_2\.\d+@.*$</packageUrl>
        <cpe>cpe:/a:sketch:sketch</cpe>
    </suppress>
    <suppress base="true">
        <notes><![CDATA[
        Suppresses false positives per #1961. parqueet is not hadoop.
        ]]></notes>
        <packageUrl regex="true">^pkg:maven/org\.apache\.parquet/parquet\-hadoop@.*$</packageUrl>
        <cpe>cpe:/a:apache:hadoop</cpe>
    </suppress>
    <suppress base="true">
        <notes><![CDATA[
        Jetbrains annotations is not the IDE
        ]]></notes>
        <packageUrl regex="true">^pkg:maven/com\.intellij/annotations@.*$</packageUrl>
        <cpe>cpe:/a:jetbrains:intellij_idea</cpe>
    </suppress>
    <suppress base="true">
        <notes><![CDATA[
        drop wizard false positives. Updated per issue #796.
        ]]></notes>
        <gav regex="true">org\.eclipse\.jetty\.toolchain\.setuid:jetty-setuid-java:.*</gav>
        <cpe>cpe:/a:jetty:jetty</cpe>
        <cpe>cpe:/a:eclipse:jetty</cpe>
    </suppress>
    <suppress base="true">
        <notes><![CDATA[
        drop wizard false positives
        ]]></notes>
        <gav regex="true">org\.eclipse\.jetty\.http2:http2-hpack:.*</gav>
        <cpe>cpe:/a:jetty:jetty</cpe>
        <cpe>cpe:/a:eclipse:jetty</cpe>
    </suppress>
    <suppress base="true">
        <notes><![CDATA[
        FP on osgi bundle - the embedded jetty server is flagged instead of the bundle itself.
        ]]></notes>
        <packageUrl regex="true">^pkg:maven/org\.ops4j\.pax\.web/pax\-web\-jetty\-bundle@.*$</packageUrl>
        <cpe>cpe:/a:jetty:jetty</cpe>
    </suppress>
    <suppress base="true">
        <notes><![CDATA[
        FP per #1659
        ]]></notes>
        <packageUrl regex="true">^pkg:maven/org\.ops4j\.pax\..*$</packageUrl>
        <cpe>cpe:/a:pax_project:pax</cpe>
    </suppress>
    <suppress base="true">
        <notes><![CDATA[
        FP per #1657
        ]]></notes>
        <packageUrl regex="true">^pkg:maven/org\.drizzle\.jdbc/drizzle\-jdbc@.*$</packageUrl>
        <cpe>cpe:/a:mysql:mysql</cpe>
    </suppress>
    <suppress base="true">
        <notes><![CDATA[
        FP per #1657
        ]]></notes>
        <packageUrl regex="true">^pkg:maven/org\.apache\.kerby/mysql\-backend@.*$</packageUrl>
        <cpe>cpe:/a:mysql:mysql</cpe>
    </suppress>  
    <suppress base="true">
        <notes><![CDATA[
        FP per #1657
        ]]></notes>
        <packageUrl regex="true">^pkg:maven/com\.alibaba/druid@.*$</packageUrl>
        <cpe>cpe:/a:alibaba:alibaba</cpe>
    </suppress>  
    <suppress base="true">
        <notes><![CDATA[
        drop wizard false positives
        ]]></notes>
        <gav regex="true">io\.dropwizard\.metrics:metrics-httpclient:.*</gav>
        <cpe>cpe:/a:apache:httpclient</cpe>
    </suppress>
    <suppress base="true">
        <notes><![CDATA[
        FP per issue https://github.com/jeremylong/dependency-check-gradle/issues/61
        ]]></notes>
        <gav regex="true">^org\.eclipse\.jetty\.toolchain:jetty-schemas:.*$</gav>
        <cpe>cpe:/a:mortbay_jetty:jetty</cpe>
        <cpe>cpe:/a:mortbay:jetty</cpe>
        <cpe>cpe:/a:jetty:jetty</cpe>
        <cpe>cpe:/a:eclipse:jetty</cpe>
    </suppress>
    <suppress base="true">
        <notes><![CDATA[
        javax.transaction and javax.annotation (#1629) false positives
        ]]></notes>
        <gav regex="true">javax\.(annotation|transaction):javax\.(annotation|transaction)-api:.*</gav>
        <cpe>cpe:/a:oracle:glassfish</cpe>
    </suppress>
    <suppress base="true">
        <notes><![CDATA[
        false positives per #1630
        ]]></notes>
        <gav regex="true">^org\.apache\.directory\.api:api-ldap.*$</gav>
        <cpe>cpe:/a:apache:apache_http_server</cpe>
        <cpe>cpe:/a:apache:directory_studio</cpe>
        <cpe>cpe:/a:apache:ldap_studio</cpe>
        <cpe>cpe:/a:net-ldap_project:net-ldap</cpe>
    </suppress>
    <suppress base="true">
        <notes><![CDATA[
        FP per #2029
        ]]></notes>
        <packageUrl regex="true">^pkg:maven/org\.opensaml/openws@.*$</packageUrl>
        <cpe>cpe:/a:shibboleth:opensaml</cpe>
    </suppress>
    <suppress base="true">
        <notes><![CDATA[
        false positives per #1631
        ]]></notes>
        <gav regex="true">^org\.apache\.servicemix\.bundles:org\.apache\.servicemix\.bundles\.not-yet-commons-ssl:.*$</gav>
        <cpe>cpe:/a:apache-ssl:apache-ssl</cpe>
    </suppress>
    <suppress base="true">
        <notes><![CDATA[
        false positives per #1635
        ]]></notes>
        <gav regex="true">^org\.apache\.cxf\.fediz:fediz-core:.*$</gav>
        <cpe>cpe:/a:apache:cxf</cpe>
    </suppress>
    <suppress base="true">
        <notes><![CDATA[
        false positive in drop wizard
        ]]></notes>
        <filePath regex="true">.*(\.(jar|ear|war|pom)|pom\.xml)</filePath>
        <cpe>cpe:/a:tiger:tiger</cpe>
    </suppress>
    <suppress base="true">
        <notes><![CDATA[
        php cpe
        ]]></notes>
        <filePath regex="true">.*(\.(dll|jar|ear|war|pom)|pom\.xml)</filePath>
        <cpe>cpe:/a:class:class</cpe>
    </suppress>
    <suppress base="true">
        <notes><![CDATA[
        Linux ssh False Positives
        ]]></notes>
        <filePath regex="true">.*(\.(jar|ear|war|pom)|pom\.xml)</filePath>
        <cpe>cpe:/a:pam:pam</cpe>
        <cpe>cpe:/a:pam_ssh:pam_ssh</cpe>
        <cpe>cpe:/a:sun:linux</cpe>
        <cpe>cpe:/a:sun:sunos</cpe>
        <cpe>cpe:/a:oracle:linux</cpe>
    </suppress>
    <suppress base="true">
        <notes><![CDATA[
        JRK False Positives
        ]]></notes>
        <filePath regex="true">.*(\.(jar|ear|war|pom)|pom\.xml)</filePath>
        <cpe>cpe:/a:sun:java</cpe>
        <cpe>cpe:/a:sun:jdk</cpe>
        <cpe>cpe:/a:sun:j2se</cpe>
        <cpe>cpe:/a:sun:j_se</cpe>
        <cpe>cpe:/a:sun:j_se</cpe>
    </suppress>
    <suppress base="true">
        <notes><![CDATA[
       fontbox is a sub project of pdfbox.  CPE vulns don't apply.
       ]]></notes>
        <gav regex="true">^org\.apache\.pdfbox:fontbox:.*$</gav>
        <cpe>cpe:/a:apache:pdfbox</cpe>
    </suppress>
    <suppress base="true">
        <notes><![CDATA[
        https://tukaani.org/xz/java.html
        ]]></notes>
        <gav regex="true">^org\.tukaani:xz:.*$</gav>
        <cve>CVE-2015-4035</cve>
    </suppress>
    <suppress base="true">
        <notes><![CDATA[
        https://github.com/processing/processing is not javax
        ]]></notes>
        <gav regex="true">^(javax\.json|org\.glassfish):javax\.json(-api)?:.*$</gav>
        <cpe>cpe:/a:processing:processing</cpe>
    </suppress>
    <suppress base="true">
        <notes><![CDATA[
        https://github.com/processing/processing is not related to glassfish
        ]]></notes>
        <packageUrl regex="true">^pkg:maven/org\.glassfish.*$</packageUrl>
        <cpe>cpe:/a:processing:processing</cpe>
    </suppress>
    <suppress base="true">
        <notes><![CDATA[
       FP per #2908
       ]]></notes>
        <packageUrl regex="true">^pkg:maven/jakarta\.json/jakarta\.json\-api@.*$</packageUrl>
        <cpe>cpe:/a:processing:processing</cpe>
    </suppress>
    <suppress base="true">
        <notes><![CDATA[
        https://github.com/ojai/ojai is not mapr
        ]]></notes>
        <gav regex="true">^org\.ojai:ojai:.*$</gav>
        <cpe>cpe:/a:mapr:mapr</cpe>
    </suppress>
    <suppress base="true">
        <notes><![CDATA[
        dependency-track is not track+
        ]]></notes>
        <gav regex="true">^org\.jenkins-ci\.plugins:dependency-track:.*$</gav>
        <cpe>cpe:/a:track%2b:track%2b</cpe>
    </suppress>
    <suppress base="true">
        <notes><![CDATA[
        Jenkins plugins are should not be flagged as Jenkins.
        ]]></notes>
        <gav regex="true">^org\.jenkins-ci\.plugins:.*$</gav>
        <cpe>cpe:/a:jenkins:jenkins</cpe>
    </suppress>
    <suppress base="true">
        <notes><![CDATA[
        Maven plugin for developing Jenkins plugins.
        ]]></notes>
        <gav regex="true">^org\.jenkins-ci\.tools:maven-hpi-plugin:.*$</gav>
        <cpe>cpe:/a:jenkins:jenkins</cpe>
        <cpe>cpe:/a:jenkins:maven</cpe>
    </suppress>
    <suppress base="true">
        <notes><![CDATA[
        FP on dependency-check-gradle
        ]]></notes>
        <gav regex="true">^org\.owasp:dependency-check-gradle:.*$</gav>
        <cpe>cpe:/a:gradle:gradle</cpe>
    </suppress>
    <suppress base="true">
        <notes><![CDATA[
        FP per #2178 - the gradle api is versioned differently than gradle itself. This causes FP.
        ]]></notes>
        <packageUrl regex="true">^pkg:maven/com\.android\.tools\.build/gradle\-api@.*$</packageUrl>
        <cpe>cpe:/a:gradle:gradle</cpe>
    </suppress>
    <suppress base="true">
        <notes><![CDATA[
        False positive: see https://github.com/jeremylong/DependencyCheck/issues/1949
        ]]></notes>
        <gav regex="true">^io\.springfox:springfox-.+:.*$</gav>
        <cpe>cpe:/a:gradle:gradle</cpe>
    </suppress>
    <suppress base="true">
        <notes><![CDATA[
        see https://github.com/jeremylong/DependencyCheck/issues/1927
        ]]></notes>
        <gav regex="true">^io\.micrometer:micrometer-registry-prometheus:.*$</gav>
        <cve>CVE-2019-3826</cve>
    </suppress>
    <suppress base="true">
        <notes><![CDATA[
        FP per #1755
        ]]></notes>
        <packageUrl regex="true">^pkg:maven/io\.micrometer/micrometer\-spring\-legacy@.*$</packageUrl>
        <cpe>cpe:/a:pivotal_software:spring_framework</cpe>
    </suppress>
    <suppress base="true">
        <notes><![CDATA[
        FP per #1755
        ]]></notes>
        <packageUrl regex="true">^pkg:maven/com\.squareup\.retrofit2?/(?!retrofit).*$</packageUrl>
        <cpe>cpe:/a:squareup:retrofit</cpe>
    </suppress>
    <suppress base="true">
        <notes><![CDATA[
        see https://github.com/jeremylong/DependencyCheck/issues/1927
        ]]></notes>
        <gav regex="true">^io\.prometheus:simpleclient_common:.*$</gav>
        <cve>CVE-2019-3826</cve>
    </suppress>
    <suppress base="true">
        <notes><![CDATA[
        see https://github.com/jeremylong/DependencyCheck/issues/1927
        ]]></notes>
        <gav regex="true">^io\.prometheus:simpleclient:.*$</gav>
        <cve>CVE-2019-3826</cve>
    </suppress>
    <suppress base="true">
        <notes><![CDATA[
        remove FP on Jenkins.
        ]]></notes>
        <gav regex="true">^(?!org\.jenkins-ci\.main:jenkins-war).*$</gav>
        <cpe>cpe:/a:jenkins:jenkins</cpe>
    </suppress>
    <suppress base="true">
        <notes><![CDATA[
        filter out non-glassfish core
        ]]></notes>
        <gav regex="true">^(?!org\.glassfish\.main\.core:glassfish).*$</gav>
        <cpe>cpe:/a:oracle:glassfish</cpe>
    </suppress>
    <suppress base="true">
        <notes><![CDATA[
        Grizzly is not Async Http Client
        ]]></notes>
        <gav regex="true">^org\.glassfish\.grizzly:grizzly-http-client:.*$</gav>
        <cpe>cpe:/a:async-http-client_project:async-http-client</cpe>
        <cpe>cpe:/a:asynchttpclient_project:async-http-client</cpe>
    </suppress>
    <suppress base="true">
        <notes><![CDATA[
        don't flag scala modules as scala
        ]]></notes>
        <gav regex="true">^org\.scala-lang\.modules:.*$</gav>
        <cpe>cpe:/a:scala-lang:scala</cpe>
    </suppress>
    <suppress base="true">
        <notes><![CDATA[
        don't flag maven plugin components as the jenkins maven plugin itself
        ]]></notes>
        <gav regex="true">^(?!org\.jenkins-ci\.main:maven-plugin):.*$</gav>
        <cpe>cpe:/a:jenkins:maven</cpe>
    </suppress>
    <suppress base="true">
        <notes><![CDATA[
        don't flag jruby extensions as jruby
        ]]></notes>
        <gav regex="true">^org\.jruby\.ext.*$</gav>
        <cpe>cpe:/a:jruby:jruby</cpe>
    </suppress>
    <suppress base="true">
        <notes><![CDATA[
        elastic search false postivies
        ]]></notes>
        <gav regex="true">org\.elasticsearch:securesm:.*</gav>
        <cpe>cpe:/a:elasticsearch:elasticsearch</cpe>
    </suppress>
    <suppress base="true">
        <notes><![CDATA[
       wink-json false positive
       ]]></notes>
        <gav regex="true">^org\.apache\.wink:wink-json4j:.*$</gav>
        <cpe>cpe:/a:wink:wink</cpe>
    </suppress>
    <suppress base="true">
        <notes><![CDATA[
        Glassfish false positives. Added jws per #1640
        ]]></notes>
        <gav regex="true">^javax\.(jws|servlet):javax\.(jws|servlet)-api:.*$</gav>
        <cpe>cpe:/a:oracle:glassfish</cpe>
    </suppress>
    <suppress base="true">
        <notes><![CDATA[
        Glassfish false positives.
        ]]></notes>
        <gav regex="true">org\.glassfish:javax.el:.*</gav>
        <cpe>cpe:/a:oracle:glassfish</cpe>
    </suppress>
    <suppress base="true">
        <notes><![CDATA[
        False positive per #1641
        ]]></notes>
        <gav regex="true">^org\.pac4j:pac4j-oidc:.*$</gav>
        <cpe>cpe:/a:openid:openid</cpe>
    </suppress>
    <suppress base="true">
        <notes><![CDATA[
        Struts false positives.
        ]]></notes>
        <gav regex="true">sslext:sslext:.*</gav>
        <cpe>cpe:/a:apache:struts</cpe>
    </suppress>
    <suppress base="true">
        <notes><![CDATA[
        ActiveMQ false positives.
        ]]></notes>
        <gav regex="true">org\.apache\.activemq:activemq(-jms)?-pool.*</gav>
        <cpe>cpe:/a:apache:activemq</cpe>
    </suppress>
    <suppress base="true">
        <notes><![CDATA[
        FP per #1681
        ]]></notes>
        <packageUrl regex="true">^pkg:maven/org\.apache\.activemq/activemq-(openwire-legacy|spring)@.*$</packageUrl>
        <cpe>cpe:/a:apache:activemq</cpe>
    </suppress>
    <suppress base="true">
        <notes><![CDATA[
        FP per #1681
        ]]></notes>
        <packageUrl regex="true">^pkg:maven/org\.apache\.activemq/activemq\-client@.*$</packageUrl>
        <cve>CVE-2015-5182</cve>
        <cve>CVE-2015-5183</cve>
        <cve>CVE-2015-5184</cve>
        <cve>CVE-2019-0222</cve>
        <cve>CVE-2020-13920</cve>
        <cve>CVE-2020-1941</cve>
    </suppress>
    <suppress base="true">
        <notes><![CDATA[
        FP per #2483
        ]]></notes>
        <packageUrl regex="true">^pkg:maven/org\.apache\.activemq/activemq\-all@.*$</packageUrl>
        <cve>CVE-2015-5182</cve>
        <cve>CVE-2015-5183</cve>
        <cve>CVE-2015-5184</cve>
        <cve>CVE-2019-0222</cve>
        <cve>CVE-2020-13920</cve>
        <cve>CVE-2020-1941</cve>
    </suppress>
    <suppress base="true">
        <notes><![CDATA[
        FP per #2483
        ]]></notes>
        <filePath regex="true">.*activemq-all-5.15.11.jar/META-INF/maven.*/pom.xml</filePath>
        <cve>CVE-2015-5182</cve>
        <cve>CVE-2015-5183</cve>
        <cve>CVE-2015-5184</cve>
        <cve>CVE-2019-0222</cve>
        <cve>CVE-2020-13920</cve>
        <cve>CVE-2020-1941</cve>
    </suppress>
    <suppress base="true">
        <notes><![CDATA[
        ActiveMQ false positives.
        ]]></notes>
        <packageUrl regex="true">^pkg:maven/org\.apache\.activemq\.protobuf/activemq\-protobuf@.*$</packageUrl>
        <cpe>cpe:/a:apache:activemq</cpe>
    </suppress>
    <suppress base="true">
        <notes><![CDATA[
        FP per #2210
        ]]></notes>
        <packageUrl regex="true">.*(?!gradle).*</packageUrl>
        <cpe>cpe:/a:gradle:gradle</cpe>
    </suppress>
    <suppress base="true">
        <notes><![CDATA[
        FP per #1740
        ]]></notes>
        <packageUrl regex="true">^pkg:maven/org\.springframework\.integration/(?!spring\-integration\-(ws|xml)).*$</packageUrl>
        <cve>CVE-2019-3772</cve>
    </suppress>
    <suppress base="true">
        <notes><![CDATA[
        Spring data mongodb false positives.
        ]]></notes>
        <gav regex="true">org\.springframework\.data:spring-data-mongodb.*</gav>
        <cpe>cpe:/a:mongodb:mongodb</cpe>
    </suppress>
    <suppress base="true">
        <notes><![CDATA[
        Spring false positives; see https://github.com/jeremylong/DependencyCheck/issues/1921.
        ]]></notes>
        <gav regex="true">org\.springframework\.[^:]+:.*</gav>
        <cpe>cpe:/a:springsource:spring_framework</cpe>
        <cpe>cpe:/a:vmware:springsource_spring_framework</cpe>
        <cpe>cpe:/a:pivotal:spring_framework</cpe>
        <cpe>cpe:/a:pivotal_software:spring_framework</cpe>
    </suppress>
    <suppress base="true">
        <notes><![CDATA[
        Spring data neo4j false positives.
        ]]></notes>
        <gav regex="true">org\.springframework\.data:spring-data-neo4j:.*</gav>
        <cpe>cpe:/a:vmware:springsource_spring_framework</cpe>
        <cpe>cpe:/a:pivotal:spring_framework</cpe>
        <cpe>cpe:/a:neo4j:neo4j</cpe>
    </suppress>
    <suppress base="true">
        <notes><![CDATA[
        Spring data solr false positives.
        ]]></notes>
        <gav regex="true">org\.springframework\.data:spring-data-solr:.*</gav>
        <cpe>cpe:/a:apache:solr</cpe>
    </suppress>
    <suppress base="true">
        <notes><![CDATA[
        Spring social facebook false positive.
        ]]></notes>
        <gav regex="true">org\.springframework\.social:spring-social-facebook:.*</gav>
        <cpe>cpe:/a:facebook:facebook</cpe>
    </suppress>
    <suppress base="true">
        <notes><![CDATA[
        Spring Security JWT false positive.
        ]]></notes>
        <gav regex="true">org\.springframework\.security:spring-security-jwt.*</gav>
        <cpe>cpe:/a:vmware:springsource_spring_security</cpe>
        <cpe>cpe:/a:security-framework_project:security-framework</cpe>
    </suppress>
    <suppress base="true">
        <notes><![CDATA[
        Aether false positive.
        ]]></notes>
        <gav regex="true">org\.eclipse\.aether:aether.*</gav>
        <cpe>cpe:/a:eclipse:eclipse_ide</cpe>
    </suppress>
    <suppress base="true">
        <notes><![CDATA[
        FP per #1673
        ]]></notes>
        <packageUrl regex="true">^pkg:maven/org\.glassfish.*$</packageUrl>
        <cpe>cpe:/a:eclipse:eclipse_ide</cpe>
    </suppress>
    <suppress base="true">
        <notes><![CDATA[
        FP per #3829 the eclipse Microprofile projects are not the eclipse IDE
        ]]></notes>
        <packageUrl regex="true">^pkg:maven/org\.eclipse\.microprofile.*$</packageUrl>
        <cpe>cpe:/a:eclipse:eclipse_ide</cpe>
    </suppress>
    <suppress base="true">
        <notes><![CDATA[
        FP per #3829 the eclipse Microprofile config file provider project is not the Jenkins config file provider plugin
        ]]></notes>
        <packageUrl regex="true">^pkg:maven/org\.eclipse\.microprofile\.config/.*@.*$</packageUrl>
        <cpe>cpe:/a:config_file_provider_project:config_file_provider</cpe>
    </suppress>
    <suppress base="true">
        <notes><![CDATA[
        file name: keycloak-dropwizard-1.1.1.jar
        ]]></notes>
        <packageUrl regex="true">^pkg:maven/de\.ahus1\.keycloak\.dropwizard/keycloak\-dropwizard@.*$</packageUrl>
        <cpe>cpe:/a:keycloak:keycloak</cpe>
    </suppress>
    <suppress base="true">
        <notes><![CDATA[
        file name: keycloak-jetty-core-4.8.3.Final.jar
        ]]></notes>
        <packageUrl regex="true">^pkg:maven/org\.keycloak/keycloak\-jetty\-core@.*$</packageUrl>
        <cpe>cpe:/a:jetty:jetty</cpe>
    </suppress>
    <suppress base="true">
        <notes><![CDATA[
        Drupal services false positive.
        Pyro is a python project.
        ]]></notes>
        <filePath regex="true">.*(\.(jar|ear|war|pom)|pom\.xml)</filePath>
        <cpe>cpe:/a:services_project:services</cpe>
        <cpe>cpe:/a:pyro_project:pyro</cpe>
    </suppress>
    <suppress base="true">
        <notes><![CDATA[
        jenkins-client false positives
        ]]></notes>
        <gav regex="true">com\.offbytwo\.jenkins:jenkins-client:.*</gav>
        <cpe>cpe:/a:jenkins:jenkins</cpe>
    </suppress>
    <suppress base="true">
        <notes><![CDATA[
        xstream false positives
        ]]></notes>
        <gav regex="true">^(?!com.thoughtworks).*xstream.*$</gav>
        <cpe>cpe:/a:x-stream:xstream</cpe>
    </suppress>
    <suppress base="true">
        <notes><![CDATA[
        false positive per issue #582
        ]]></notes>
        <gav regex="true">^org\.glassfish\.jersey\.ext:jersey-proxy-client:.*$</gav>
        <cpe>cpe:/a:oracle:oracle_client</cpe>
    </suppress>
    <suppress base="true">
        <notes><![CDATA[
        false positive per issue #777
        ]]></notes>
        <gav regex="true">^org\.glassfish\.jersey\.ext:jersey-metainf-services:.*$</gav>
        <cpe>cpe:/a:services_project:services:</cpe>
    </suppress>
    <suppress base="true">
        <notes><![CDATA[
        file name: smiley-http-proxy-servlet-1.7.jar
        ]]></notes>
        <gav regex="true">^org\.mitre\.dsmiley\.httpproxy:smiley-http-proxy-servlet:.*$</gav>
        <cpe>cpe:/a:shttp:shttp</cpe>
    </suppress>
    <suppress base="true">
        <notes><![CDATA[
        This CVE is disputed by the vendor and is not considered an issue.
        ]]></notes>
        <filePath regex="true">.*</filePath>
        <cve>CVE-2007-6059</cve>
    </suppress>
    <suppress base="true">
        <notes><![CDATA[
            These CVEs only affect jackson-dataformat-xml. See issue #517, #751, and #792.
      ]]></notes>
        <gav regex="true">(org\.codehaus\.jackson|com\.fasterxml\.jackson\.(core|module|datatype|jaxrs)):jackson.*</gav>
        <cve>CVE-2016-3720</cve>
        <cve>CVE-2016-7051</cve>
    </suppress>
    <suppress base="true">
        <notes><![CDATA[
        FP per #1344
        ]]></notes>
        <gav regex="true">^com\.github\.docker-java:docker-java:.*$</gav>
        <cve>CVE-2017-7297</cve>
    </suppress>
    <suppress base="true">
        <notes><![CDATA[
        jackson-dataformat-avro/cbor/ion/protobuf/smile are cpe:/a:fasterxml:jackson-dataformat-binary
   ]]></notes>
        <packageUrl regex="true">^pkg:maven/com\.fasterxml\.jackson\.dataformat/jackson\-dataformat\-(ion|cbor|avro|protobuf|smile)@.*$</packageUrl>
        <cpe>cpe:/a:fasterxml:jackson-dataformat-xml</cpe>
    </suppress>
    <suppress base="true">
        <notes><![CDATA[
           These only apply to the jackson-dataformat-cbor sub-module
   ]]></notes>
        <packageUrl regex="true">^pkg:maven/com\.fasterxml\.jackson\.dataformat/jackson\-dataformat(?!\-cbor).*@.*$</packageUrl>
        <cve>CVE-2020-28491</cve>
    </suppress>
    <suppress base="true">
        <notes><![CDATA[
            These CVE only affects jackson-dataformat-xml. See issue #517.
        ]]></notes>
        <gav regex="true">com\.fasterxml\.jackson\.dataformat:jackson(?!\-dataformat\-xml).*</gav>
        <cve>CVE-2016-3720</cve>
        <cve>CVE-2016-7051</cve>
    </suppress>
    <suppress base="true">
        <notes><![CDATA[
        False positives per issue #642
        ]]></notes>
        <gav regex="true">^org\.springframework\.boot:spring-boot.*$</gav>
        <cpe>cpe:/a:pivotal_software:spring_framework</cpe>
        <cpe>cpe:/a:pivotal:spring_framework</cpe>
        <cpe>cpe:/a:vmware:springsource_spring_framework</cpe>
    </suppress>
    <suppress base="true">
        <notes><![CDATA[
        False positives per issue #1720
        ]]></notes>
        <packageUrl regex="true">^pkg:maven/org\.springframework\.boot/spring\-boot\-starter\-batch@.*$</packageUrl>
        <cpe>cpe:/a:pivotal_software:spring_batch</cpe>
    </suppress>
    <suppress base="true">
        <notes><![CDATA[
        False positives per issue #642
        ]]></notes>
        <gav regex="true">^org\.springframework:spring-context:.*$</gav>
        <cpe>cpe:/a:context_project:context</cpe>
    </suppress>
    <suppress base="true">
        <notes><![CDATA[
        False positives per issue #2873
        ]]></notes>
        <packageUrl regex="true">^pkg:npm/faye\-websocket@.*$</packageUrl>
        <cpe>cpe:/a:faye_project:faye</cpe>
    </suppress>
    <suppress base="true">
        <notes><![CDATA[
        Node.js false positives per issues #512 and #510
        ]]></notes>
        <filePath regex="true">.*package\.json$</filePath>
        <cpe>cpe:/a:file_project:file</cpe>
        <cpe>cpe:/a:file:file</cpe>
        <cpe>cpe:/a:shim:shim</cpe>
        <cpe>cpe:/a:shim_project:shim</cpe>
    </suppress>
    <suppress base="true">
        <notes><![CDATA[
       False positives on python.
       ]]></notes>
        <filePath regex="true">.*__init__\.py$</filePath>
        <cpe>cpe:/a:shim:shim</cpe>
        <cpe>cpe:/a:python:python</cpe>
    </suppress>
    <suppress base="true">
        <notes><![CDATA[
       False positives per #1314.
       ]]></notes>
        <filePath regex="true">.*PKG-INFO$</filePath>
        <cpe>cpe:/a:nodejs:nodejs</cpe>
        <cpe>cpe:/a:nodejs:node.js</cpe>
    </suppress>
    <suppress base="true">
        <notes><![CDATA[
        checkpoint firewall is not at the application layer.
        ]]></notes>
        <filePath regex="true">.*</filePath>
        <cpe>cpe:/a:checkpoint:check_point</cpe>
    </suppress>
    <suppress base="true">
        <notes><![CDATA[
       Bouncy Castle Time Stamp Protocol is not related to openpgp.
       ]]></notes>
        <gav regex="true">^org\.bouncycastle:bctsp.*$</gav>
        <cpe>cpe:/a:openpgp:openpgp</cpe>
        <cpe>cpe:/a:pgp:openpgp</cpe>
        <cpe>cpe:/a:pgp:pgp</cpe>
    </suppress>
    <suppress base="true">
        <notes><![CDATA[
       Apache XML Graphics is used by Batik - but should not be identified as batik.
       ]]></notes>
        <gav regex="true">^org\.apache\.xmlgraphics:xmlgraphics-commons:.*$</gav>
        <cpe>cpe:/a:apache:batik</cpe>
    </suppress>
    <suppress base="true">
        <notes><![CDATA[
        False positive suppression per issue #664 for JJWT - A Java and Android JSON Web Token library
        ]]></notes>
        <gav regex="true">^io\.jsonwebtoken:jjwt:.*$</gav>
        <cpe>cpe:/a:sonatype:nexus</cpe>
    </suppress>
    <suppress base="true">
        <notes><![CDATA[
        FP per #2151
        ]]></notes>
        <packageUrl regex="true">^pkg:maven/io\.vertx/vertx\-auth\-common@.*$</packageUrl>
        <cpe>cpe:/a:sonatype:nexus</cpe>
    </suppress>
    <suppress base="true">
        <notes><![CDATA[
        False positive suppresion per issue #679 - jcore is a php wbe cms.
        ]]></notes>
        <gav regex="true">^org\.apache\.james:apache-mime4j-core:.*$</gav>
        <cpe>cpe:/a:jcore:jcore</cpe>
    </suppress>
    <suppress base="true">
        <notes><![CDATA[
        False positive
        ]]></notes>
        <gav regex="true">^javax\.servlet:servlet-api:.*$</gav>
        <cpe>cpe:/a:sun:one_application_server</cpe>
    </suppress>
    <suppress base="true">
        <notes><![CDATA[
        False positives per issue #684.
        ]]></notes>
        <gav regex="true">^org\.apache\.tomcat\.embed:tomcat-embed.*$</gav>
        <cve>CVE-2017-6056</cve>
        <cve>CVE-2016-6325</cve>
        <cve>CVE-2016-5425</cve>
    </suppress>
    <suppress base="true">
        <notes><![CDATA[
        False positive per issue #691
        ]]></notes>
        <gav regex="true">^org\.springframework\.boot:spring-boot-starter-data-jpa:.*$</gav>
        <cve>CVE-2016-6652</cve>
    </suppress>
    <suppress base="true">
        <notes><![CDATA[
        False positive per issue #699
        ]]></notes>
        <gav regex="true">^com\.splunk:splunk:.*$</gav>
        <cpe>cpe:/a:splunk:splunk</cpe>
    </suppress>
    <suppress base="true">
        <notes><![CDATA[
        False positive per issue #713
        ]]></notes>
        <gav regex="true">^org\.openid4java:openid4java:.*$</gav>
        <cpe>cpe:/a:openid:openid</cpe>
        <cpe>cpe:/a:openid:openid4java</cpe>
    </suppress>
    <suppress base="true">
        <notes><![CDATA[
        False positive per issue #700
        ]]></notes>
        <gav regex="true">^org\.springframework\.cloud:spring-cloud-netflix-core:.*$</gav>
        <cpe>cpe:/a:pivotal:spring_framework</cpe>
        <cpe>cpe:/a:pivotal_software:spring_framework</cpe>
    </suppress>
    <suppress base="true">
        <notes><![CDATA[
        False positive per issue #700 and #3579
        ]]></notes>
        <gav regex="true">^org\.springframework\.cloud:spring-cloud-.*$</gav>
        <cpe>cpe:/a:pivotal:spring_framework</cpe>
        <cpe>cpe:/a:pivotal_software:spring_framework</cpe>
        <cpe>cpe:/a:context_project:context</cpe>
        <cpe>cpe:/a:pivotal_software:spring_batch</cpe>
    </suppress>
    <suppress base="true">
        <notes><![CDATA[
        False Positive per issue #746
        ]]></notes>
        <gav regex="true">^com\.artofsolving:jodconverter:.*$</gav>
        <cpe>cpe:/a:openoffice:openoffice.org</cpe>
        <cpe>cpe:/a:openoffice:openoffice</cpe>
    </suppress>
    <suppress base="true">
        <notes><![CDATA[
        False Positive per issue #743
        ]]></notes>
        <gav regex="true">^org\.xerial:sqlite-jdbc:.*$</gav>
        <cve>CVE-2015-3717</cve>
    </suppress>
    <suppress base="true">
        <notes><![CDATA[
        newrelic-agent false positives due to the instrumentation package (see issue #781)
        ]]></notes>
        <filePath regex="true">.*newrelic-?agent.*\.jar[\\\/]instrumentation.*\.jar</filePath>
        <cpe regex="true">.*</cpe>
    </suppress>
    <suppress base="true">
        <notes><![CDATA[
        False Positices per issue #823
        ]]></notes>
        <gav regex="true">^io\.swagger:.*$</gav>
        <cpe>cpe:/a:sonatype:nexus</cpe>
    </suppress>
    <suppress base="true">
        <notes><![CDATA[
        False positive per issue #838
        ]]></notes>
        <gav regex="true">^org\.springframework\.boot:.*$</gav>
        <cpe>cpe:/a:pivotal_software:spring_data_jpa</cpe>
    </suppress>
    <suppress base="true">
        <notes><![CDATA[
        False positive per issue #851 and #1073
        ]]></notes>
        <gav regex="true">^com\.ibm\.icu:icu4j:.*$</gav>
        <cpe regex="true">cpe:/a:icu[_-]project:international[_-]components[_-]for[_-]unicode:.*</cpe>
    </suppress>
    <suppress base="true">
        <notes><![CDATA[
        False positive per issue #854
        ]]></notes>
        <gav regex="true">^com\.vaadin\.external\.google:android-json:.*$</gav>
        <cpe>cpe:/a:google:android</cpe>
    </suppress>
    <suppress base="true">
        <notes><![CDATA[
        json library is not glassfish server.
        ]]></notes>
        <gav regex="true">^org\.glassfish:javax\.json:.*$</gav>
        <cpe>cpe:/a:oracle:glassfish</cpe>
    </suppress>
    <suppress base="true">
        <notes><![CDATA[
        file name: activerecord-oracle_enhanced-adapter-1.1.7.gemspec
        ]]></notes>
        <filePath regex="true">.*activerecord.*oracle.*\.gemspec</filePath>
        <cpe>cpe:/a:ruby-i18n:i18n</cpe>
        <cpe>cpe:/a:mikel_lindsaar:mail</cpe>
        <cpe>cpe:/a:rest-client_project:rest-client</cpe>
    </suppress>
    <suppress base="true">
        <notes><![CDATA[
        false positives per issue #915
        ]]></notes>
        <gav regex="true">^net\.thisptr:jackson-jq:.*$</gav>
        <cpe>cpe:/a:jq_project:jq</cpe>
        <cpe>cpe:/a:id:id-software</cpe>
    </suppress>
    <suppress base="true">
        <notes><![CDATA[
        false positives per issue #915
        ]]></notes>
        <gav regex="true">^org\.jruby\.jcodings:jcodings:.*$</gav>
        <cpe>cpe:/a:jruby:jruby</cpe>
    </suppress>
    <suppress base="true">
        <notes><![CDATA[
        false positives per issue #915
        ]]></notes>
        <gav regex="true">^org\.jruby\.joni:joni:.*$</gav>
        <cpe>cpe:/a:jruby:jruby</cpe>
    </suppress>
    <suppress base="true">
        <notes><![CDATA[
        false positives per issue #915 and #3268
        xjc-utils is a sub-project of cxf and would get its own CPE assigned just like CXF Fediz subproject for e.g. CVE-2018-8038
        ]]></notes>
        <gav regex="true">^org\.apache\.cxf\.xjc-utils:.*:.*$</gav>
        <cpe>cpe:/a:apache:cxf</cpe>
    </suppress> 
    <suppress base="true">
        <notes><![CDATA[
            false positives per issue #3820
        xjc-utils is a sub-project of cxf and would get its own CPE assigned just like CXF Fediz subproject for e.g. CVE-2018-8038
        besides the org.apache.xjc-utils groupId also the org.apache.cxf.xjcplugins groupId is part of this repository
        ]]></notes>
        <gav regex="true">^org\.apache\.cxf\.xjcplugins:.*:.*$</gav>
        <cpe>cpe:/a:apache:cxf</cpe>
    </suppress>
    <suppress base="true">
        <notes><![CDATA[
        false positives per issue #915
        ]]></notes>
        <gav regex="true">^javax\.validation:validation-api:.*$</gav>
        <cpe>cpe:/a:bean_project:bean</cpe>
    </suppress>
    <suppress base="true">
        <notes><![CDATA[
        false positive per issue #914
        ]]></notes>
        <gav regex="true">^org\.apache\.struts\.xwork:xwork-core:.*$</gav>
        <cpe>cpe:/a:apache:struts</cpe>
    </suppress>
    <!--suppress base="true">
        <notes><![CDATA[
        This was added to a broader suppression.
        
        false positive per issue #908
        ]]></notes>
        <gav regex="true">^com\.unboundid:unboundid-ldapsdk:.*$</gav>
        <cpe>cpe:/a:ldap_project:ldap</cpe>
    </suppress-->
    <suppress base="true">
        <notes><![CDATA[
        spring-session has a different version numbering than spring-core. See #1399
        ]]></notes>
        <gav regex="true">^org\.springframework\.session:spring-session-(core|data-).*$</gav>
        <cpe>cpe:/a:pivotal:spring_framework</cpe>
        <cpe>cpe:/a:pivotal_software:spring_framework</cpe>
        <cpe>cpe:/a:pivotal_software:spring_security</cpe>
    </suppress>
    <suppress base="true">
        <notes><![CDATA[
        spring-boot-starter-security is not the same as spring-security, See #1975
        ]]></notes>
        <gav regex="true">^org\.springframework\.boot:spring-boot-starter-security:.*$</gav>
        <cpe>cpe:/a:pivotal_software:spring_security</cpe>
    </suppress>
    <suppress base="true">
        <notes><![CDATA[
        FP per #1398
        ]]></notes>
        <gav regex="true">^net\.lingala\.zip4j:zip4j:.*$</gav>
        <cpe>cpe:/a:zip_project:zip</cpe>
    </suppress>
    <suppress base="true">
        <notes><![CDATA[
        FP per #1398
        ]]></notes>
        <gav regex="true">^net\.java\.truevfs:truevfs-comp-zip:.*$</gav>
        <cpe>cpe:/a:zip_project:zip</cpe>
    </suppress>
    <suppress base="true">
        <notes><![CDATA[
        FP per #1398
        ]]></notes>
        <gav regex="true">^net\.java\.truevfs:truevfs-driver-zip:.*$</gav>
        <cpe>cpe:/a:zip_project:zip</cpe>
    </suppress>
    <suppress base="true">
        <notes><![CDATA[
        FP per #1424
        ]]></notes>
        <gav regex="true">^stax:stax-api:.*$</gav>
        <cpe>cpe:/a:st_project:st</cpe>
    </suppress>
    <suppress base="true">
        <notes><![CDATA[
        false positive per issue #894
        ]]></notes>
        <gav regex="true">^org\.apache\.pdfbox:fontbox:.*$</gav>
        <cpe>cpe:/a:font_project:font</cpe>
    </suppress>
    <suppress base="true">
        <notes><![CDATA[
        false positive per issue #1093
        ]]></notes>
        <gav regex="true">^com\.itextpdf:font-asian:.*$</gav>
        <cpe>cpe:/a:font_project:font</cpe>
    </suppress>
    <suppress base="true">
        <notes><![CDATA[
        false positive per issue #859
        ]]></notes>
        <gav regex="true">^org\.kohsuke:github-api:.*$</gav>
        <cpe>cpe:/a:hub_project:hub</cpe>
    </suppress>
    <suppress base="true">
        <notes><![CDATA[
        file name: hystrix-rx-netty-metrics-stream-1.5.12.jar
        ]]></notes>
        <gav regex="true">^com\.netflix\.hystrix:hystrix-rx-netty-metrics-stream:.*$</gav>
        <cpe regex="true">^cpe:/a:netty(_project)?:netty.*$</cpe>
    </suppress>
    <suppress base="true">
        <notes><![CDATA[
        False positive per issue #1068
        ]]></notes>
        <gav regex="true">^org\.asynchttpclient:netty-codec-dns:.*$</gav>
        <cpe>cpe:/a:dns-sync_project:dns-sync</cpe>
    </suppress>
    <suppress base="true">
        <notes><![CDATA[
        False positive per issue #1068
        ]]></notes>
        <gav regex="true">^org\.asynchttpclient:async-http-client-netty-utils:.*$</gav>
        <cpe>cpe:/a:async-http-client_project:async-http-client</cpe>
        <cpe>cpe:/a:asynchttpclient_project:async-http-client</cpe>
    </suppress>
    <suppress base="true">
        <notes><![CDATA[
        False positive per issue #1068
        ]]></notes>   
        <gav regex="true">^org\.asynchttpclient:netty-resolver-dns:.*$</gav>
        <cpe>cpe:/a:dns-sync_project:dns-sync</cpe>
    </suppress>
    <suppress base="true">
        <notes><![CDATA[
        False positive per issue #1068, #4279
        ]]></notes>
        <packageUrl regex="true">^pkg:maven/(?!(io\.netty|org\.jboss\.netty)).*/.*netty.*$</packageUrl>
        <cpe regex="true">^cpe:/a:netty(_project)?:netty.*$</cpe>
    </suppress>
    <suppress base="true">
        <notes><![CDATA[
        file name: cassandra-thrift-1.2.11.jar
        ]]></notes>
        <gav regex="true">^org\.apache\.cassandra:cassandra-thrift:.*$</gav>
        <cpe>cpe:/a:apache:thrift</cpe>
        <cpe>cpe:/a:apache:cassandra</cpe>
    </suppress>
    <suppress base="true">
        <notes><![CDATA[
        file name: xbean-bundleutils-3.11.1.jar
        ]]></notes>
        <gav regex="true">^org\.apache\.xbean:xbean-bundleutils:.*$</gav>
        <cpe>cpe:/a:apache:geronimo</cpe>
    </suppress>
    <suppress base="true">
        <notes><![CDATA[
        file name: xbean-finder-3.11.1.jar
        ]]></notes>
        <gav regex="true">^org\.apache\.xbean:xbean-finder:.*$</gav>
        <cpe>cpe:/a:finder_project:finder</cpe>
    </suppress>
    <suppress base="true">
        <notes><![CDATA[
        file name: annotation-indexer-1.4.jar
        ]]></notes>
        <gav regex="true">^org\.jenkins-ci:annotation-indexer:.*$</gav>
        <cpe>cpe:/a:jenkins:jenkins</cpe>
    </suppress>
    <suppress base="true">
        <notes><![CDATA[
        false positive per issue #871
        ]]></notes>
        <gav regex="true">^org\.sonatype\..*$</gav>
        <cpe>cpe:/a:spice_project:spice</cpe>
    </suppress>
    <suppress base="true">
        <notes><![CDATA[
        file name: avro-1.4.0-cassandra-1.jar
        ]]></notes>
        <gav regex="true">^org\.apache\.cassandra\.deps:avro:.*$</gav>
        <cpe>cpe:/a:apache:cassandra</cpe>
    </suppress>
    <suppress base="true">
        <notes><![CDATA[
        file name: hystrix-request-servlet-1.5.12.jar
        ]]></notes>
        <gav regex="true">^com\.netflix\.hystrix:hystrix-request-servlet:.*$</gav>
        <cpe>cpe:/a:request_it:request_it</cpe>
    </suppress>
    <suppress base="true">
        <notes><![CDATA[
        file name: jersey-core-1.11.jar
        ]]></notes>
        <gav regex="true">^com\.sun\.jersey:jersey-core:.*$</gav>
        <cpe>cpe:/a:restful_web_services_project:restful_web_services</cpe>
    </suppress>
    <suppress base="true">
        <notes><![CDATA[
        file name: unboundid-ldapsdk-2.3.8.jar
        ]]></notes>
        <gav regex="true">^com\.unboundid:unboundid-ldapsdk:.*$</gav>
        <cpe>cpe:/a:id:id-software</cpe>
    </suppress>
    <suppress base="true">
        <notes><![CDATA[
        jaxb-xerces and jaxb-xerces2 are completely different dependencies.
        ]]></notes>
        <gav regex="true">^activesoap:jaxb-xercesImpl:[01].*$</gav>
        <cpe>cpe:/a:apache:xerces2_java</cpe>
    </suppress>
    <suppress base="true">
        <notes><![CDATA[
        jaxb-xerces and jaxb-xerces2 are completely different dependencies - the sha1
            is primarily for testing.
        ]]></notes>
        <sha1>73a51faadb407dccdbd77234e0d5a0a648665692</sha1>
        <cpe>cpe:/a:apache:xerces2_java</cpe>
    </suppress>
    <suppress base="true">
        <notes><![CDATA[
        FP per #2186
        ]]></notes>
        <packageUrl regex="true">^pkg:maven/com\.lightbend\.akka/akka\-stream\-alpakka\-xml_2\.12@.*$</packageUrl>
        <cpe>cpe:/a:akka:akka</cpe>
    </suppress>
    <suppress base="true">
        <notes><![CDATA[
        FP per #2651
        ]]></notes>
        <packageUrl regex="true">^pkg:maven/com\.vaadin/vaadin[^@]+testbench@.*$</packageUrl>
        <cpe>cpe:/a:vaadin:vaadin</cpe>
    </suppress>
    <suppress base="true">
        <notes><![CDATA[
        FP per #2191
        ]]></notes>
        <packageUrl regex="true">^pkg:maven/com\.vaadin\.(addon|external).*$</packageUrl>
        <cpe>cpe:/a:vaadin:vaadin</cpe>
    </suppress>
    <suppress base="true">
        <notes><![CDATA[
        FP per #2191
        ]]></notes>
        <packageUrl regex="true">^pkg:maven/com\.vaadin/.*(sass|flow|theme|mixin|style|widget).*$</packageUrl>
        <cpe>cpe:/a:vaadin:vaadin</cpe>
    </suppress>
    <suppress base="true">
        <notes><![CDATA[
        FP per #2191
        ]]></notes>
        <packageUrl regex="true">^pkg:maven/org\.webjars\.(bower|bowergithub|npm).*$</packageUrl>
        <cpe>cpe:/a:vaadin:vaadin</cpe>
    </suppress>
    <suppress base="true">
        <notes><![CDATA[
        FP per #2186
        ]]></notes>
        <packageUrl regex="true">^pkg:maven/com\.lightbend\.akka/akka\-stream\-alpakka\-xml_2\.12@.*$</packageUrl>
        <cpe>cpe:/a:lightbend:akka</cpe>
    </suppress>
    <suppress base="true">
        <notes><![CDATA[
        False positive per issue #965
        ]]></notes>
        <gav regex="true">^com\.typesafe\.play:play-akka-http-server_2\.\d+:.*$</gav>
        <cpe>cpe:/a:akka:akka</cpe>
        <cpe>cpe:/a:akka:http_server</cpe>
    </suppress>
    <suppress base="true">
        <notes><![CDATA[
        FP on sttp for http-client
        ]]></notes>
        <packageUrl regex="true">^pkg:maven/com\.softwaremill\.sttp.*$</packageUrl>
        <cpe>cpe:/a:async-http-client_project:async-http-client</cpe>
        <cpe>cpe:/a:asynchttpclient_project:async-http-client</cpe>
    </suppress>
    <suppress base="true">
        <notes><![CDATA[
        False positive per issue #1275
        ]]></notes>
        <gav regex="true">^com\.typesafe\.akka:akka-stream-kafka_2\.12:.*$</gav>
        <cpe>cpe:/a:akka:akka</cpe>
    </suppress>
    <suppress base="true">
        <notes><![CDATA[
        False positive per issue #1275
        ]]></notes>
        <gav regex="true">^com\.lightbend\.akka:akka-stream-alpakka-jms_2\.12:.*$</gav>
        <cpe>cpe:/a:akka:akka</cpe>
    </suppress>
    <suppress base="true">
        <notes><![CDATA[
        False positive per issue #1180
        ]]></notes>
        <gav regex="true">^com\.typesafe\.akka:akka-persistence-cassandra:.*$</gav>
        <cpe>cpe:/a:akka:akka</cpe>
    </suppress>
    <suppress base="true">
        <notes><![CDATA[
        Fp per #2995
        ]]></notes>
        <packageUrl regex="true">^pkg:maven/io\.opencensus/opencensus\-contrib\-grpc\-util@.*$</packageUrl>
        <cpe>cpe:/a:grpc:grpc</cpe>
    </suppress>
    <suppress base="true">
        <notes><![CDATA[
        False positive per issue #1259 and #2991
        ]]></notes>
        <gav regex="true">^com\.google\.api\.grpc:proto-.*$</gav>
        <cpe>cpe:/a:grpc:grpc</cpe>
    </suppress>
    <suppress base="true">
        <notes><![CDATA[
        FP per issue #942
        ]]></notes>
        <gav regex="true">^org\.apache\.chemistry\.opencmis:chemistry-opencmis.*$</gav>
        <cpe>cpe:/a:apache:apache_http_server</cpe>
        <cpe>cpe:/a:apache:http_server</cpe>
    </suppress>
    <suppress base="true">
        <notes><![CDATA[
        FP per issue #1654
        ]]></notes>
        <packageUrl regex="true">^pkg:maven/org\.apache\.directory\.server/apacheds.*$</packageUrl>
        <cpe>cpe:/a:apache:http_server</cpe>
    </suppress>
    <suppress base="true">
        <notes><![CDATA[
        FP per issue #942
        ]]></notes>
        <gav regex="true">^org\.alfresco\.cmis\.client:alfresco-opencmis-extension:.*$</gav>
        <cpe>cpe:/a:alfresco:alfresco</cpe>
    </suppress>
    <suppress base="true">
        <notes><![CDATA[
        FP per issue #944 - just suppressing the single CVE instead of the entire match
            as a future CVE could be meaningful to this library.
        ]]></notes>   
        <gav regex="true">^com\.evernote:evernote-api:.*$</gav>
        <cve>CVE-2016-4900</cve>
    </suppress>
    <suppress base="true">
        <notes><![CDATA[
        FP per issue #951
        ]]></notes>
        <gav regex="true">^org\.apache\.portals\.pluto:pluto-portal-driver:.*$</gav>
        <cpe>cpe:/a:in-portal:in-portal</cpe>
    </suppress>
    <suppress base="true">
        <notes><![CDATA[
        FP on ldap studio
        ]]></notes>
        <gav regex="true">^org\.apache\.directory\.api:api-ldap.*$</gav>
        <cpe>cpe:/a:apache:apache_ldap_studio</cpe>
    </suppress>
    <suppress base="true">
        <notes><![CDATA[
        FP per issue #1003
        ]]></notes>   
        <gav regex="true">^org\.mapstruct:mapstruct:.*$</gav>
        <cpe>cpe:/a:bean_project:bean</cpe>
    </suppress>
    <suppress base="true">
        <notes><![CDATA[
        FP per issue #1004 - ldap.java is not in the JAR.
        ]]></notes>
        <gav regex="true">^org\.codehaus\.groovy:groovy:.*$</gav>
        <cve>CVE-2016-6497</cve>
    </suppress>
    <suppress base="true">
        <notes><![CDATA[
        FP per issue #1010 - ldap.java is not in the JAR.
        ]]></notes>
        <gav regex="true">^org\.codehaus\.groovy:groovy-all:.*$</gav>
        <cve>CVE-2016-6497</cve>
    </suppress>
    <!--suppress base="true">
        <notes><![CDATA[
        FP per issue #997 - actual fix was in DependencyVersionUtils
        ]]></notes>
        <gav regex="true">^com\.typesafe\.play:play-netty-utils:.*$</gav>
        <cpe>cpe:/a:playframework:play_framework</cpe>
    </suppress-->
    <suppress base="true">
        <notes><![CDATA[
        FP per #987
        ]]></notes>
        <gav regex="true">^org\.apache\.tomcat:tomcat-annotations-api:.*$</gav>
        <cpe>cpe:/a:apache:tomcat</cpe>
        <cpe>cpe:/a:apache_tomcat:apache_tomcat</cpe>
        <cpe>cpe:/a:apache_software_foundation:tomcat</cpe>
    </suppress>    
    <suppress base="true">
        <notes><![CDATA[
        general FP cleanup
        ]]></notes>
        <filePath regex="true">.*winstone-?(\d*\.?){0,3}\.jar</filePath>
        <cpe>cpe:/a:jetty:jetty</cpe>
        <cpe>cpe:/a:eclipse:jetty</cpe>
    </suppress>
    <suppress base="true">
        <notes><![CDATA[
        general FP cleanup
        ]]></notes>
        <gav regex="true">^org\.apache\.maven\.wagon:wagon-webdav-jackrabbit:.*$</gav>
        <cpe>cpe:/a:apache:jackrabbit</cpe>
    </suppress>
    <suppress base="true">
        <notes><![CDATA[
        general FP cleanup
        ]]></notes>
        <gav regex="true">^org\.apache\.xbean:xbean-reflect:.*$</gav>
        <cpe>cpe:/a:apache:geronimo</cpe>
    </suppress>
    <suppress base="true">
        <notes><![CDATA[
        FP per #1652
        ]]></notes>
        <packageUrl regex="true">^pkg:maven/org\.apache\.aries\.transaction/org\.apache\.aries\.transaction\.manager@.*$</packageUrl>
        <cpe>cpe:/a:apache:geronimo</cpe>
    </suppress>
    <suppress base="true">
        <notes><![CDATA[
        general FP cleanup
        ]]></notes>
        <gav regex="true">^org\.eclipse\.jetty\.orbit:javax\.annotation:.*$</gav>
        <cpe>cpe:/a:eclipse:jetty</cpe>
        <cpe>cpe:/a:jetty:jetty</cpe>
    </suppress>
    <suppress base="true">
        <notes><![CDATA[
        general FP cleanup
        ]]></notes>
        <gav regex="true">^org\.eclipse\.jetty\.websocket:websocket-api:.*$</gav>
        <cpe>cpe:/a:eclipse:jetty</cpe>
        <cpe>cpe:/a:jetty:jetty</cpe>
    </suppress>
    <suppress base="true">
        <notes><![CDATA[
        general FP cleanup: com.amazonaws is a drupal project
        ]]></notes>
        <gav regex="true">^com\.amazonaws:jmespath-java:.*$</gav>
        <cpe>cpe:/a:amazon_aws_project:amazon_aws</cpe>
    </suppress>
    <suppress base="true">
        <notes><![CDATA[
        False positive per #1642
        ]]></notes>
        <gav regex="true">^org\.apache\.curator:curator-recipes:.*$</gav>
        <cpe>cpe:/a:apache:zookeeper</cpe>
    </suppress>
    <suppress base="true">
        <notes><![CDATA[
        False positive per #2912
        ]]></notes>
        <packageUrl regex="true">^pkg:maven/org\.linguafranca\.pwdb/database@.*$</packageUrl>
        <cpe>cpe:/a:keepass:keepass</cpe>
    </suppress>
    <suppress base="true">
        <notes><![CDATA[
        False positive per #2912
        ]]></notes>
        <packageUrl regex="true">^pkg:maven/org\.linguafranca\.pwdb/KeePass.*$</packageUrl>
        <cpe>cpe:/a:keepass:keepass</cpe>
    </suppress>
    <suppress base="true">
        <notes><![CDATA[
        False positive per #2907
        ]]></notes>
        <packageUrl regex="true">^pkg:maven/javax\.enterprise/cdi\-api@.*$</packageUrl>
        <cve>CVE-2014-8122</cve>
    </suppress>
    <suppress base="true">
        <notes><![CDATA[
        FP per #2248
        ]]></notes>
        <packageUrl regex="true">^pkg:maven/org\.apache\.zookeeper/zookeeper@.*$</packageUrl>
        <cpe>cpe:/a:apache:hadoop</cpe>
    </suppress>
    <suppress base="true">
        <notes><![CDATA[
        FP per #2650
        ]]></notes>
        <packageUrl regex="true">^pkg:maven/org\.sonatype\.nexus\.plugins/nexus\-restore\-helm@.*$</packageUrl>
        <cpe>cpe:/a:sonatype:nexus</cpe>
    </suppress>
    <suppress base="true">
        <notes><![CDATA[
        FP per #2256
        ]]></notes>
        <packageUrl regex="true">^pkg:maven/io\.vertx.*$</packageUrl>
        <cpe>cpe:/a:sonatype:nexus</cpe>
    </suppress>
    <suppress base="true">
        <notes><![CDATA[
        general FP cleanup: apache_test CPE is referencing Perl code.
        ]]></notes>
        <gav regex="true">^org\.apache\.ant:ant-testutil:.*$</gav>
        <cpe>cpe:/a:apache:apache_test</cpe>
    </suppress>
    <suppress base="true">
        <notes><![CDATA[
        general FP cleanup: CPE is for git, not the git provider
        ]]></notes>
        <gav regex="true">^org\.apache\.maven\.scm:maven-scm-provider-git-commons:.*$</gav>
        <cpe>cpe:/a:git-scm:git</cpe>
    </suppress>
    <suppress base="true">
        <notes><![CDATA[
        general FP cleanup
        ]]></notes>
        <gav regex="true">^org\.eclipse\.jetty\.orbit:org\.apache\.taglibs\.standard\.glassfish:.*$</gav>
        <cpe>cpe:/a:jetty:jetty</cpe>
        <cpe>cpe:/a:eclipse:jetty</cpe>
    </suppress>
    <suppress base="true">
        <notes><![CDATA[
        general FP cleanup
        ]]></notes>
        <gav regex="true">^org\.eclipse\.jetty\.orbit:com\.sun\.el:.*$</gav>
        <cpe>cpe:/a:jetty:jetty</cpe>
        <cpe>cpe:/a:eclipse:jetty</cpe>
    </suppress>
    <suppress base="true">
        <notes><![CDATA[
        general FP cleanup: client vs. server mismatch
        ]]></notes>
        <gav regex="true">^org\.samba\.jcifs:jcifs:.*$</gav>
        <cpe>cpe:/a:samba:samba</cpe>
    </suppress>
    <suppress base="true">
        <notes><![CDATA[
        general FP cleanup
        ]]></notes>
        <gav regex="true">^org\.codehaus\.plexus:plexus-utils:.*$</gav>
        <cpe>cpe:/a:spice_project:spice</cpe>
    </suppress>
    <suppress base="true">
        <notes><![CDATA[
        FP #1064
        ]]></notes>
        <gav regex="true">^org\.projectlombok:lombok:.*$</gav>
        <cpe>cpe:/a:spice_project:spice</cpe>
    </suppress>
    <suppress base="true">
        <notes><![CDATA[
        webjars are not npm, #1179
        ]]></notes>
        <gav regex="true">^org\.webjars\.npm:.*$</gav>
        <cpe>cpe:/a:npm:npm</cpe>
    </suppress>
    <suppress base="true">
        <notes><![CDATA[
        spring boot mongo FP per issue #1067
        ]]></notes>
        <gav regex="true">^org\.springframework\.boot:spring-boot-starter-data-mongodb:.*$</gav>
        <cpe>cpe:/a:mongodb:mongodb</cpe>
    </suppress>
    <suppress base="true">
        <notes><![CDATA[
        file name: spring-boot-starter-amqp-2.5.0.jar
        ]]></notes>
        <packageUrl regex="true">^pkg:maven/org\.springframework\.boot/spring\-boot\-starter\-amqp@.*$</packageUrl>
        <cpe>cpe:/a:pivotal_software:rabbitmq</cpe>
        <cpe>cpe:/a:pivotal_software:spring_boot</cpe>
        <cpe>cpe:/a:vmware:rabbitmq</cpe>
    </suppress>
    <suppress base="true">
        <notes><![CDATA[
       spring ldap cleanup per issue #1060
       ]]></notes>
        <gav regex="true">^org\.springframework\.ldap:spring-ldap-core:.*$</gav>
        <cpe>cpe:/a:net-ldap_project:net-ldap</cpe>
        <cpe>cpe:/a:pivotal_software:spring_framework</cpe>
        <cpe>cpe:/a:pivotal:spring_framework</cpe>
    </suppress>
    <suppress base="true">
        <notes><![CDATA[
        These affect core jackson-databind, not jackson-dataformat-xml. If a vulnerable
            version of databind is brought in as a transitive dependency of dataformat it
            will get flagged by itself. See issue #1150.
        ]]></notes>
        <gav regex="true">^com\.fasterxml\.jackson\.dataformat:.*$</gav>
        <cve>CVE-2018-7489</cve>
        <cve>CVE-2018-5968</cve>
    </suppress>

    <suppress base="true">
        <notes><![CDATA[
        FP per issue #3041
        ]]></notes>
        <packageUrl regex="true">^pkg:maven/mysql/mysql\-connector\-java@.*$</packageUrl>
        <cpe>cpe:/a:oracle:connector%2fj</cpe>
        <cpe>cpe:/a:oracle:jdbc</cpe>
    </suppress>
    <suppress base="true">
        <notes><![CDATA[
        FP per issue #952 - instead of suppressing the whole thing, we will just
            suppress specific CVE that are for the server
            Added additional CVE per #3509.
        ]]></notes>
        <gav regex="true">^(mysql:mysql-connector-java|org\.drizzle\.jdbc:drizzle-jdbc):.*$</gav>
        <cve>CVE-2017-15945</cve>
        <cve>CVE-2018-3081</cve>
        <cve>CVE-2018-3137</cve>
        <cve>CVE-2018-3145</cve>
        <cve>CVE-2018-3170</cve>
        <cve>CVE-2018-3182</cve>
        <cve>CVE-2018-3186</cve>
        <cve>CVE-2018-3195</cve>
        <cve>CVE-2018-3203</cve>
        <cve>CVE-2018-3212</cve>
        <cve>CVE-2018-3279</cve>
        <cve>CVE-2018-3286</cve>
        <cve>CVE-2018-3071</cve>
        <cve>CVE-2018-2759</cve>
        <cve>CVE-2017-3331</cve>
        <cve>CVE-2017-3452</cve>
        <cve>CVE-2007-6304</cve>
        <cve>CVE-2016-5442</cve>
        <cve>CVE-2014-6555</cve>
        <cve>CVE-2015-4861</cve>
        <cve>CVE-2013-3796</cve>
        <cve>CVE-2012-0553</cve>
        <cve>CVE-2016-0659</cve>
        <cve>CVE-2002-1923</cve>
        <cve>CVE-2012-0119</cve>
        <cve>CVE-2015-0508</cve>
        <cve>CVE-2016-8283</cve>
        <cve>CVE-2017-3463</cve>
        <cve>CVE-2016-6663</cve>
        <cve>CVE-2013-5881</cve>
        <cve>CVE-2015-2573</cve>
        <cve>CVE-2016-5436</cve>
        <cve>CVE-2002-1376</cve>
        <cve>CVE-2015-0432</cve>
        <cve>CVE-2005-2558</cve>
        <cve>CVE-2017-3308</cve>
        <cve>CVE-2014-0402</cve>
        <cve>CVE-2015-0499</cve>
        <cve>CVE-2009-0819</cve>
        <cve>CVE-2012-1757</cve>
        <cve>CVE-2010-3838</cve>
        <cve>CVE-2006-4031</cve>
        <cve>CVE-2012-3180</cve>
        <cve>CVE-2015-3152</cve>
        <cve>CVE-2014-0393</cve>
        <cve>CVE-2012-3163</cve>
        <cve>CVE-2016-0594</cve>
        <cve>CVE-2014-2450</cve>
        <cve>CVE-2014-0430</cve>
        <cve>CVE-2017-3457</cve>
        <cve>CVE-2015-2567</cve>
        <cve>CVE-2017-3319</cve>
        <cve>CVE-2015-4866</cve>
        <cve>CVE-2010-1621</cve>
        <cve>CVE-2015-0409</cve>
        <cve>CVE-2016-8288</cve>
        <cve>CVE-2014-6484</cve>
        <cve>CVE-2017-3243</cve>
        <cve>CVE-2016-5633</cve>
        <cve>CVE-2017-3468</cve>
        <cve>CVE-2012-2122</cve>
        <cve>CVE-2014-2444</cve>
        <cve>CVE-2016-0642</cve>
        <cve>CVE-2012-0882</cve>
        <cve>CVE-2012-0102</cve>
        <cve>CVE-2012-5614</cve>
        <cve>CVE-2013-1567</cve>
        <cve>CVE-2016-0504</cve>
        <cve>CVE-2017-3643</cve>
        <cve>CVE-2010-2008</cve>
        <cve>CVE-2016-0608</cve>
        <cve>CVE-2015-4756</cve>
        <cve>CVE-2017-10284</cve>
        <cve>CVE-2014-6495</cve>
        <cve>CVE-2013-5793</cve>
        <cve>CVE-2014-4233</cve>
        <cve>CVE-2010-3680</cve>
        <cve>CVE-2012-0493</cve>
        <cve>CVE-2001-1275</cve>
        <cve>CVE-2013-0385</cve>
        <cve>CVE-2016-0599</cve>
        <cve>CVE-2016-5627</cve>
        <cve>CVE-2012-0113</cve>
        <cve>CVE-2013-0368</cve>
        <cve>CVE-2014-2438</cve>
        <cve>CVE-2013-1511</cve>
        <cve>CVE-2014-6478</cve>
        <cve>CVE-2017-3637</cve>
        <cve>CVE-2004-0837</cve>
        <cve>CVE-2016-0653</cve>
        <cve>CVE-2010-1626</cve>
        <cve>CVE-2013-3810</cve>
        <cve>CVE-2015-2643</cve>
        <cve>CVE-2015-4767</cve>
        <cve>CVE-2017-3265</cve>
        <cve>CVE-2009-4019</cve>
        <cve>CVE-2014-6489</cve>
        <cve>CVE-2017-3302</cve>
        <cve>CVE-2012-0087</cve>
        <cve>CVE-2016-3477</cve>
        <cve>CVE-2017-3648</cve>
        <cve>CVE-2012-1697</cve>
        <cve>CVE-2012-0487</cve>
        <cve>CVE-2016-0647</cve>
        <cve>CVE-2015-4815</cve>
        <cve>CVE-2012-1734</cve>
        <cve>CVE-2013-3804</cve>
        <cve>CVE-2013-5807</cve>
        <cve>CVE-2008-7247</cve>
        <cve>CVE-2016-5441</cve>
        <cve>CVE-2007-6303</cve>
        <cve>CVE-2014-2494</cve>
        <cve>CVE-2017-3313</cve>
        <cve>CVE-2013-3795</cve>
        <cve>CVE-2014-4238</cve>
        <cve>CVE-2015-4826</cve>
        <cve>CVE-2016-0658</cve>
        <cve>CVE-2012-0118</cve>
        <cve>CVE-2015-0507</cve>
        <cve>CVE-2015-2648</cve>
        <cve>CVE-2006-7232</cve>
        <cve>CVE-2009-5026</cve>
        <cve>CVE-2017-3462</cve>
        <cve>CVE-2016-6662</cve>
        <cve>CVE-2016-2047</cve>
        <cve>CVE-2006-4227</cve>
        <cve>CVE-2014-0001</cve>
        <cve>CVE-2002-1375</cve>
        <cve>CVE-2015-0498</cve>
        <cve>CVE-2017-10365</cve>
        <cve>CVE-2014-0401</cve>
        <cve>CVE-2013-1544</cve>
        <cve>CVE-2006-1518</cve>
        <cve>CVE-2010-3679</cve>
        <cve>CVE-2012-1756</cve>
        <cve>CVE-2004-0628</cve>
        <cve>CVE-2017-10227</cve>
        <cve>CVE-2010-3837</cve>
        <cve>CVE-2013-3809</cve>
        <cve>CVE-2016-5584</cve>
        <cve>CVE-2008-4456</cve>
        <cve>CVE-2013-5891</cve>
        <cve>CVE-2015-4761</cve>
        <cve>CVE-2013-5770</cve>
        <cve>CVE-2017-3456</cve>
        <cve>CVE-2014-2432</cve>
        <cve>CVE-2015-2566</cve>
        <cve>CVE-2014-6559</cve>
        <cve>CVE-2012-0574</cve>
        <cve>CVE-2014-0412</cve>
        <cve>CVE-2013-1555</cve>
        <cve>CVE-2017-3318</cve>
        <cve>CVE-2015-2620</cve>
        <cve>CVE-2009-4030</cve>
        <cve>CVE-2016-8287</cve>
        <cve>CVE-2016-3471</cve>
        <cve>CVE-2007-2693</cve>
        <cve>CVE-2003-0150</cve>
        <cve>CVE-2012-3173</cve>
        <cve>CVE-2014-6520</cve>
        <cve>CVE-2017-10283</cve>
        <cve>CVE-2017-3467</cve>
        <cve>CVE-2014-0386</cve>
        <cve>CVE-2004-0388</cve>
        <cve>CVE-2004-2149</cve>
        <cve>CVE-2012-0101</cve>
        <cve>CVE-2012-5613</cve>
        <cve>CVE-2013-1566</cve>
        <cve>CVE-2013-2376</cve>
        <cve>CVE-2016-5632</cve>
        <cve>CVE-2016-0503</cve>
        <cve>CVE-2017-3329</cve>
        <cve>CVE-2016-0607</cve>
        <cve>CVE-2015-4913</cve>
        <cve>CVE-2017-3642</cve>
        <cve>CVE-2012-3156</cve>
        <cve>CVE-2015-4772</cve>
        <cve>CVE-2016-0641</cve>
        <cve>CVE-2017-10320</cve>
        <cve>CVE-2014-6494</cve>
        <cve>CVE-2007-2583</cve>
        <cve>CVE-2017-3653</cve>
        <cve>CVE-2012-0492</cve>
        <cve>CVE-2001-1274</cve>
        <cve>CVE-2012-0075</cve>
        <cve>CVE-2012-3167</cve>
        <cve>CVE-2017-3636</cve>
        <cve>CVE-2012-0112</cve>
        <cve>CVE-2013-0367</cve>
        <cve>CVE-2013-0384</cve>
        <cve>CVE-2016-0652</cve>
        <cve>CVE-2012-4414</cve>
        <cve>CVE-2017-10294</cve>
        <cve>CVE-2004-0957</cve>
        <cve>CVE-2004-0836</cve>
        <cve>CVE-2016-0598</cve>
        <cve>CVE-2012-1705</cve>
        <cve>CVE-2017-10314</cve>
        <cve>CVE-2016-8318</cve>
        <cve>CVE-2015-4766</cve>
        <cve>CVE-2016-5626</cve>
        <cve>CVE-2017-3599</cve>
        <cve>CVE-2016-5609</cve>
        <cve>CVE-2014-4260</cve>
        <cve>CVE-2015-0501</cve>
        <cve>CVE-2014-4243</cve>
        <cve>CVE-2013-3783</cve>
        <cve>CVE-2013-5786</cve>
        <cve>CVE-2016-0663</cve>
        <cve>CVE-2012-0540</cve>
        <cve>CVE-2012-1696</cve>
        <cve>CVE-2000-0045</cve>
        <cve>CVE-2006-0369</cve>
        <cve>CVE-2013-1521</cve>
        <cve>CVE-2016-3459</cve>
        <cve>CVE-2012-0486</cve>
        <cve>CVE-2016-0646</cve>
        <cve>CVE-2017-3647</cve>
        <cve>CVE-2017-10167</cve>
        <cve>CVE-2017-3450</cve>
        <cve>CVE-2016-5440</cve>
        <cve>CVE-2015-0382</cve>
        <cve>CVE-2017-3312</cve>
        <cve>CVE-2011-2262</cve>
        <cve>CVE-2013-3794</cve>
        <cve>CVE-2005-0004</cve>
        <cve>CVE-2001-1454</cve>
        <cve>CVE-2013-0389</cve>
        <cve>CVE-2016-0657</cve>
        <cve>CVE-2013-1532</cve>
        <cve>CVE-2002-1921</cve>
        <cve>CVE-2012-0117</cve>
        <cve>CVE-2015-0506</cve>
        <cve>CVE-2017-3258</cve>
        <cve>CVE-2017-3461</cve>
        <cve>CVE-2012-3150</cve>
        <cve>CVE-2003-0073</cve>
        <cve>CVE-2005-2573</cve>
        <cve>CVE-2014-6564</cve>
        <cve>CVE-2006-4226</cve>
        <cve>CVE-2002-1374</cve>
        <cve>CVE-2015-4870</cve>
        <cve>CVE-2005-0711</cve>
        <cve>CVE-2010-1850</cve>
        <cve>CVE-2006-1517</cve>
        <cve>CVE-2010-3678</cve>
        <cve>CVE-2013-1526</cve>
        <cve>CVE-2004-0627</cve>
        <cve>CVE-2016-0705</cve>
        <cve>CVE-2010-3836</cve>
        <cve>CVE-2016-3518</cve>
        <cve>CVE-2013-3808</cve>
        <cve>CVE-2016-0601</cve>
        <cve>CVE-2015-4836</cve>
        <cve>CVE-2015-2571</cve>
        <cve>CVE-2016-0668</cve>
        <cve>CVE-2012-5060</cve>
        <cve>CVE-2015-4819</cve>
        <cve>CVE-2013-2381</cve>
        <cve>CVE-2015-2582</cve>
        <cve>CVE-2017-3455</cve>
        <cve>CVE-2003-0780</cve>
        <cve>CVE-2014-2431</cve>
        <cve>CVE-2003-1331</cve>
        <cve>CVE-2015-4864</cve>
        <cve>CVE-2012-3144</cve>
        <cve>CVE-2017-3317</cve>
        <cve>CVE-2005-1636</cve>
        <cve>CVE-2015-0441</cve>
        <cve>CVE-2001-0407</cve>
        <cve>CVE-2016-8286</cve>
        <cve>CVE-2007-2692</cve>
        <cve>CVE-2003-1480</cve>
        <cve>CVE-2013-2392</cve>
        <cve>CVE-2017-3641</cve>
        <cve>CVE-2016-5631</cve>
        <cve>CVE-2012-1690</cve>
        <cve>CVE-2007-5646</cve>
        <cve>CVE-2013-2375</cve>
        <cve>CVE-2016-2105</cve>
        <cve>CVE-2007-5925</cve>
        <cve>CVE-2012-5612</cve>
        <cve>CVE-2016-0502</cve>
        <cve>CVE-2014-2442</cve>
        <cve>CVE-2015-4858</cve>
        <cve>CVE-2013-1548</cve>
        <cve>CVE-2016-0606</cve>
        <cve>CVE-2015-2576</cve>
        <cve>CVE-2014-4287</cve>
        <cve>CVE-2002-0969</cve>
        <cve>CVE-2016-0640</cve>
        <cve>CVE-2015-4737</cve>
        <cve>CVE-2015-4771</cve>
        <cve>CVE-2016-5439</cve>
        <cve>CVE-1999-1188</cve>
        <cve>CVE-2007-5970</cve>
        <cve>CVE-2014-6530</cve>
        <cve>CVE-2017-3652</cve>
        <cve>CVE-2008-3963</cve>
        <cve>CVE-2013-0383</cve>
        <cve>CVE-2012-3166</cve>
        <cve>CVE-2012-0491</cve>
        <cve>CVE-2014-4214</cve>
        <cve>CVE-2016-5625</cve>
        <cve>CVE-2014-0433</cve>
        <cve>CVE-2012-3149</cve>
        <cve>CVE-2014-2436</cve>
        <cve>CVE-2016-3501</cve>
        <cve>CVE-2012-0578</cve>
        <cve>CVE-2004-0956</cve>
        <cve>CVE-2004-0835</cve>
        <cve>CVE-2014-2419</cve>
        <cve>CVE-2017-3635</cve>
        <cve>CVE-2017-10155</cve>
        <cve>CVE-2015-0500</cve>
        <cve>CVE-2016-0651</cve>
        <cve>CVE-2010-1849</cve>
        <cve>CVE-2017-10313</cve>
        <cve>CVE-2017-10276</cve>
        <cve>CVE-2015-4802</cve>
        <cve>CVE-2015-2641</cve>
        <cve>CVE-2016-0597</cve>
        <cve>CVE-2016-3492</cve>
        <cve>CVE-2007-1420</cve>
        <cve>CVE-2012-3177</cve>
        <cve>CVE-2016-0662</cve>
        <cve>CVE-2017-3646</cve>
        <cve>CVE-2012-0485</cve>
        <cve>CVE-2015-0511</cve>
        <cve>CVE-2014-6507</cve>
        <cve>CVE-2000-0148</cve>
        <cve>CVE-2013-3802</cve>
        <cve>CVE-2014-0427</cve>
        <cve>CVE-2015-4830</cve>
        <cve>CVE-2017-3291</cve>
        <cve>CVE-2015-3194</cve>
        <cve>CVE-2008-2079</cve>
        <cve>CVE-2009-4028</cve>
        <cve>CVE-2016-3486</cve>
        <cve>CVE-2012-5383</cve>
        <cve>CVE-2013-3793</cve>
        <cve>CVE-2012-4452</cve>
        <cve>CVE-2017-3257</cve>
        <cve>CVE-2010-3683</cve>
        <cve>CVE-2001-1453</cve>
        <cve>CVE-2012-0496</cve>
        <cve>CVE-2004-0457</cve>
        <cve>CVE-2013-1531</cve>
        <cve>CVE-2012-0116</cve>
        <cve>CVE-2012-1689</cve>
        <cve>CVE-2016-0639</cve>
        <cve>CVE-2015-4807</cve>
        <cve>CVE-2015-0505</cve>
        <cve>CVE-2016-0656</cve>
        <cve>CVE-2015-0381</cve>
        <cve>CVE-2006-4380</cve>
        <cve>CVE-2017-3460</cve>
        <cve>CVE-2004-0381</cve>
        <cve>CVE-2005-2572</cve>
        <cve>CVE-2002-1373</cve>
        <cve>CVE-2017-3305</cve>
        <cve>CVE-2005-0710</cve>
        <cve>CVE-2016-0667</cve>
        <cve>CVE-2006-1516</cve>
        <cve>CVE-2010-3677</cve>
        <cve>CVE-2016-0546</cve>
        <cve>CVE-2016-0600</cve>
        <cve>CVE-2010-3835</cve>
        <cve>CVE-2013-3807</cve>
        <cve>CVE-2009-4484</cve>
        <cve>CVE-2012-3160</cve>
        <cve>CVE-2017-3454</cve>
        <cve>CVE-2013-1570</cve>
        <cve>CVE-2014-2430</cve>
        <cve>CVE-2016-5444</cve>
        <cve>CVE-2014-4258</cve>
        <cve>CVE-2012-0572</cve>
        <cve>CVE-2012-2750</cve>
        <cve>CVE-2013-3798</cve>
        <cve>CVE-2016-0611</cve>
        <cve>CVE-2016-3424</cve>
        <cve>CVE-2015-0423</cve>
        <cve>CVE-2007-2691</cve>
        <cve>CVE-2013-2391</cve>
        <cve>CVE-2014-6464</cve>
        <cve>CVE-2017-3465</cve>
        <cve>CVE-2013-0371</cve>
        <cve>CVE-2014-0384</cve>
        <cve>CVE-2015-2575</cve>
        <cve>CVE-2014-6568</cve>
        <cve>CVE-2012-0583</cve>
        <cve>CVE-2012-2102</cve>
        <cve>CVE-2012-5611</cve>
        <cve>CVE-2005-0799</cve>
        <cve>CVE-2016-5630</cve>
        <cve>CVE-2006-0903</cve>
        <cve>CVE-2016-0605</cve>
        <cve>CVE-2017-3640</cve>
        <cve>CVE-2016-3452</cve>
        <cve>CVE-2017-3251</cve>
        <cve>CVE-2017-3651</cve>
        <cve>CVE-2012-0490</cve>
        <cve>CVE-2013-5894</cve>
        <cve>CVE-2016-0596</cve>
        <cve>CVE-2017-3634</cve>
        <cve>CVE-2017-3459</cve>
        <cve>CVE-2001-1255</cve>
        <cve>CVE-2014-2435</cve>
        <cve>CVE-2016-0650</cve>
        <cve>CVE-2017-10379</cve>
        <cve>CVE-2016-0616</cve>
        <cve>CVE-2015-4905</cve>
        <cve>CVE-2012-1703</cve>
        <cve>CVE-2005-0709</cve>
        <cve>CVE-2010-1848</cve>
        <cve>CVE-2016-5624</cve>
        <cve>CVE-2002-1809</cve>
        <cve>CVE-2015-4792</cve>
        <cve>CVE-2016-8327</cve>
        <cve>CVE-2016-0661</cve>
        <cve>CVE-2014-6469</cve>
        <cve>CVE-2012-0484</cve>
        <cve>CVE-2017-10286</cve>
        <cve>CVE-2016-5635</cve>
        <cve>CVE-2000-0981</cve>
        <cve>CVE-2014-4207</cve>
        <cve>CVE-2013-3801</cve>
        <cve>CVE-2013-1502</cve>
        <cve>CVE-2015-0439</cve>
        <cve>CVE-2013-5767</cve>
        <cve>CVE-2016-3615</cve>
        <cve>CVE-2012-2749</cve>
        <cve>CVE-2013-5908</cve>
        <cve>CVE-2016-0644</cve>
        <cve>CVE-2015-2617</cve>
        <cve>CVE-2017-3645</cve>
        <cve>CVE-2017-10165</cve>
        <cve>CVE-2015-4879</cve>
        <cve>CVE-2008-4098</cve>
        <cve>CVE-2017-3273</cve>
        <cve>CVE-2014-6551</cve>
        <cve>CVE-2017-3256</cve>
        <cve>CVE-2010-3682</cve>
        <cve>CVE-2012-0495</cve>
        <cve>CVE-2016-0655</cve>
        <cve>CVE-2010-3840</cve>
        <cve>CVE-2016-5629</cve>
        <cve>CVE-2012-0115</cve>
        <cve>CVE-2012-1688</cve>
        <cve>CVE-2014-0437</cve>
        <cve>CVE-2013-3812</cve>
        <cve>CVE-2012-5627</cve>
        <cve>CVE-2017-3639</cve>
        <cve>CVE-2015-4769</cve>
        <cve>CVE-2015-0391</cve>
        <cve>CVE-2013-5860</cve>
        <cve>CVE-2015-4730</cve>
        <cve>CVE-2017-3600</cve>
        <cve>CVE-2015-0374</cve>
        <cve>CVE-2015-0411</cve>
        <cve>CVE-2016-0666</cve>
        <cve>CVE-2010-3676</cve>
        <cve>CVE-2012-0489</cve>
        <cve>CVE-2017-3529</cve>
        <cve>CVE-2010-3834</cve>
        <cve>CVE-2013-3806</cve>
        <cve>CVE-2016-8290</cve>
        <cve>CVE-2016-0649</cve>
        <cve>CVE-2015-2639</cve>
        <cve>CVE-2014-4274</cve>
        <cve>CVE-2017-3453</cve>
        <cve>CVE-2016-5443</cve>
        <cve>CVE-2009-2446</cve>
        <cve>CVE-2015-0385</cve>
        <cve>CVE-2006-2753</cve>
        <cve>CVE-2016-3440</cve>
        <cve>CVE-2013-1552</cve>
        <cve>CVE-2016-0610</cve>
        <cve>CVE-2015-4862</cve>
        <cve>CVE-2015-0405</cve>
        <cve>CVE-2016-8284</cve>
        <cve>CVE-2015-4890</cve>
        <cve>CVE-2014-6463</cve>
        <cve>CVE-2017-3464</cve>
        <cve>CVE-2016-6664</cve>
        <cve>CVE-2014-2440</cve>
        <cve>CVE-2014-6500</cve>
        <cve>CVE-2016-5612</cve>
        <cve>CVE-2017-10384</cve>
        <cve>CVE-2014-0420</cve>
        <cve>CVE-2015-4910</cve>
        <cve>CVE-2013-5882</cve>
        <cve>CVE-2015-4752</cve>
        <cve>CVE-2017-3309</cve>
        <cve>CVE-2016-5437</cve>
        <cve>CVE-2015-0433</cve>
        <cve>CVE-2015-2611</cve>
        <cve>CVE-2010-3839</cve>
        <cve>CVE-2006-3081</cve>
        <cve>CVE-2014-6491</cve>
        <cve>CVE-2014-6474</cve>
        <cve>CVE-2017-3650</cve>
        <cve>CVE-2014-2451</cve>
        <cve>CVE-2016-0595</cve>
        <cve>CVE-2017-3633</cve>
        <cve>CVE-2017-3458</cve>
        <cve>CVE-2014-0431</cve>
        <cve>CVE-2012-3147</cve>
        <cve>CVE-2014-2434</cve>
        <cve>CVE-2015-2568</cve>
        <cve>CVE-2017-10378</cve>
        <cve>CVE-2015-4904</cve>
        <cve>CVE-2015-4800</cve>
        <cve>CVE-2012-1702</cve>
        <cve>CVE-2017-10311</cve>
        <cve>CVE-2013-3839</cve>
        <cve>CVE-2016-8289</cve>
        <cve>CVE-2014-4240</cve>
        <cve>CVE-2015-4791</cve>
        <cve>CVE-2017-3244</cve>
        <cve>CVE-2013-2395</cve>
        <cve>CVE-2015-4895</cve>
        <cve>CVE-2016-5634</cve>
        <cve>CVE-2012-0120</cve>
        <cve>CVE-2013-0375</cve>
        <cve>CVE-2013-2378</cve>
        <cve>CVE-2012-3158</cve>
        <cve>CVE-2014-6505</cve>
        <cve>CVE-2017-10268</cve>
        <cve>CVE-2012-5615</cve>
        <cve>CVE-2016-0505</cve>
        <cve>CVE-2016-0643</cve>
        <cve>CVE-2016-3614</cve>
        <cve>CVE-2015-0438</cve>
        <cve>CVE-2016-0609</cve>
        <cve>CVE-2015-4757</cve>
        <cve>CVE-2017-3644</cve>
        <cve>CVE-2008-4097</cve>
        <cve>CVE-2016-7440</cve>
        <cve>CVE-2014-6496</cve>
        <cve>CVE-2006-3486</cve>
        <cve>CVE-2013-1492</cve>
        <cve>CVE-2015-2661</cve>
        <cve>CVE-2016-3521</cve>
        <cve>CVE-2010-3681</cve>
        <cve>CVE-2017-10296</cve>
        <cve>CVE-2006-3469</cve>
        <cve>CVE-2013-2389</cve>
        <cve>CVE-2012-0494</cve>
        <cve>CVE-2016-5628</cve>
        <cve>CVE-2017-3638</cve>
        <cve>CVE-2012-0114</cve>
        <cve>CVE-2013-0386</cve>
        <cve>CVE-2013-1512</cve>
        <cve>CVE-2016-3588</cve>
        <cve>CVE-2017-3238</cve>
        <cve>CVE-2013-3811</cve>
        <cve>CVE-2016-0654</cve>
        <cve>CVE-2016-5507</cve>
        <cve>CVE-2017-10279</cve>
        <cve>CVE-2015-0503</cve>
        <cve>CVE-2012-5096</cve>
        <cve>CVE-2016-3495</cve>
        <cve>CVE-2017-3320</cve>
        <cve>CVE-2012-3197</cve>
        <cve>CVE-2014-2484</cve>
        <cve>CVE-2008-0226</cve>
        <cve>CVE-2011-5049</cve>
        <cve>CVE-2016-0665</cve>
        <cve>CVE-2017-3649</cve>
        <cve>CVE-2012-0488</cve>
        <cve>CVE-2013-1523</cve>
        <cve>CVE-2016-0648</cve>
        <cve>CVE-2010-3833</cve>
        <cve>CVE-2012-1735</cve>
        <cve>CVE-2013-3805</cve>
        <cve>CVE-2013-1506</cve>
        <cve>CVE-2015-4833</cve>
        <cve>CVE-2015-4816</cve>
        <cve>CVE-2018-2767</cve>
        <cve>CVE-2018-3054</cve>
        <cve>CVE-2018-3056</cve>
        <cve>CVE-2018-3058</cve>
        <cve>CVE-2018-3060</cve>
        <cve>CVE-2018-3061</cve>
        <cve>CVE-2018-3062</cve>
        <cve>CVE-2018-3063</cve>
        <cve>CVE-2018-3064</cve>
        <cve>CVE-2018-3065</cve>
        <cve>CVE-2018-3066</cve>
        <cve>CVE-2018-3067</cve>
        <cve>CVE-2018-3070</cve>
        <cve>CVE-2018-3073</cve>
        <cve>CVE-2018-3074</cve>
        <cve>CVE-2018-3075</cve>
        <cve>CVE-2018-3077</cve>
        <cve>CVE-2018-3078</cve>
        <cve>CVE-2018-3079</cve>
        <cve>CVE-2018-3080</cve>
        <cve>CVE-2018-3082</cve>
        <cve>CVE-2018-3084</cve>
    </suppress>
    <suppress base="true">
        <notes><![CDATA[
            Original suppression as per #946 suppressed individual CVEs.
            As per false negative #4085 Postgresql JDBC driver has two CPEs of its own, so it's proper to suppress the server CPE
            NOTE: the additional colon in the CPE is required to not match on prefix with cpe:/a:postgresql:postgresql_jdbc_driver
        ]]></notes>
        <packageUrl regex="true">^pkg:maven/org\.postgresql/postgresql@.*$</packageUrl>
        <cpe>cpe:/a:postgresql:postgresql:</cpe>
    </suppress>
    <suppress base="true">
        <notes><![CDATA[
        FP per issue #947 - instead of suppressing the whole thing, we will just
            suppress specific CVE that are for the server
        ]]></notes>
        <gav regex="true">^com\.microsoft\.sqlserver:(sqljdbc4|mssql-jdbc):.*$</gav>
        <cve>CVE-2000-1081</cve>
        <cve>CVE-2004-1560</cve>
        <cve>CVE-2000-1083</cve>
        <cve>CVE-2000-1085</cve>
        <cve>CVE-2009-2503</cve>
        <cve>CVE-2000-1087</cve>
        <cve>CVE-2002-1123</cve>
        <cve>CVE-2002-0057</cve>
        <cve>CVE-2009-2501</cve>
        <cve>CVE-2001-0542</cve>
        <cve>CVE-2001-0344</cve>
        <cve>CVE-2000-0654</cve>
        <cve>CVE-2009-2528</cve>
        <cve>CVE-2014-1820</cve>
        <cve>CVE-1999-0999</cve>
        <cve>CVE-2002-0859</cve>
        <cve>CVE-2012-2552</cve>
        <cve>CVE-2016-7249</cve>
        <cve>CVE-2016-7250</cve>
        <cve>CVE-2016-7252</cve>
        <cve>CVE-2014-4061</cve>
        <cve>CVE-2016-7254</cve>
        <cve>CVE-2008-0086</cve>
        <cve>CVE-2008-3013</cve>
        <cve>CVE-2009-3126</cve>
        <cve>CVE-2008-3015</cve>
        <cve>CVE-2008-5416</cve>
        <cve>CVE-2003-0231</cve>
        <cve>CVE-2002-0187</cve>
        <cve>CVE-2008-0106</cve>
        <cve>CVE-2002-1872</cve>
        <cve>CVE-2002-0641</cve>
        <cve>CVE-2002-0224</cve>
        <cve>CVE-2002-1138</cve>
        <cve>CVE-2002-0643</cve>
        <cve>CVE-2000-0202</cve>
        <cve>CVE-2000-0402</cve>
        <cve>CVE-2002-0624</cve>
        <cve>CVE-2002-0645</cve>
        <cve>CVE-2002-0649</cve>
        <cve>CVE-2007-4814</cve>
        <cve>CVE-2007-5090</cve>
        <cve>CVE-2015-1761</cve>
        <cve>CVE-2011-1280</cve>
        <cve>CVE-2017-8516</cve>
        <cve>CVE-2015-1763</cve>
        <cve>CVE-2000-1082</cve>
        <cve>CVE-2009-2500</cve>
        <cve>CVE-2000-1084</cve>
        <cve>CVE-2009-2502</cve>
        <cve>CVE-2000-1086</cve>
        <cve>CVE-2002-0154</cve>
        <cve>CVE-2002-1145</cve>
        <cve>CVE-2000-1088</cve>
        <cve>CVE-2000-0199</cve>
        <cve>CVE-2002-0056</cve>
        <cve>CVE-2012-0158</cve>
        <cve>CVE-2009-2504</cve>
        <cve>CVE-2002-0650</cve>
        <cve>CVE-2002-1981</cve>
        <cve>CVE-2001-0509</cve>
        <cve>CVE-2016-7251</cve>
        <cve>CVE-2016-7253</cve>
        <cve>CVE-2008-0085</cve>
        <cve>CVE-2008-3012</cve>
        <cve>CVE-2008-3014</cve>
        <cve>CVE-1999-1556</cve>
        <cve>CVE-2003-0230</cve>
        <cve>CVE-2002-0186</cve>
        <cve>CVE-2003-0232</cve>
        <cve>CVE-2015-1762</cve>
        <cve>CVE-2008-0107</cve>
        <cve>CVE-2002-0982</cve>
        <cve>CVE-2002-1137</cve>
        <cve>CVE-2002-0642</cve>
        <cve>CVE-2002-0721</cve>
        <cve>CVE-2002-0644</cve>
        <cve>CVE-2000-0485</cve>
        <cve>CVE-2012-1856</cve>
        <cve>CVE-2000-0603</cve>
        <cve>CVE-2001-0879</cve>
        <cve>CVE-2002-0729</cve>
        <cve>CVE-2007-5348</cve>
        <cve>CVE-2008-4110</cve>
        <cve>CVE-2019-1068</cve>
    </suppress>
    <suppress base="true">
        <notes><![CDATA[
        FP per issue #1662
        ]]></notes>
        <gav regex="true">^net\.sourceforge\.jtds:jtds:.*$</gav>
        <cpe>cpe:/a:microsoft:sql_server</cpe>
    </suppress>
    <suppress base="true">
        <notes><![CDATA[
        FP per issue #999 - instead of suppressing the whole thing, we will just
            suppress specific CVE that are for the server. Added CVEs per #2863.
        ]]></notes>
        <gav regex="true">^org\.mariadb\.jdbc:mariadb-java-client:.*$</gav>
        <cve>CVE-2017-15365</cve>
        <cve>CVE-2017-15945</cve>
        <cve>CVE-2016-5440</cve>
        <cve>CVE-2016-5584</cve>
        <cve>CVE-2014-6500</cve>
        <cve>CVE-2016-5444</cve>
        <cve>CVE-2014-6555</cve>
        <cve>CVE-2016-0597</cve>
        <cve>CVE-2016-5625</cve>
        <cve>CVE-2014-6559</cve>
        <cve>CVE-2016-0655</cve>
        <cve>CVE-2016-5627</cve>
        <cve>CVE-2016-5629</cve>
        <cve>CVE-2012-5627</cve>
        <cve>CVE-2016-3492</cve>
        <cve>CVE-2016-6663</cve>
        <cve>CVE-2016-3452</cve>
        <cve>CVE-2016-5630</cve>
        <cve>CVE-2016-5632</cve>
        <cve>CVE-2017-3302</cve>
        <cve>CVE-2016-3477</cve>
        <cve>CVE-2016-0641</cve>
        <cve>CVE-2014-6464</cve>
        <cve>CVE-2012-5611</cve>
        <cve>CVE-2016-0666</cve>
        <cve>CVE-2012-5613</cve>
        <cve>CVE-2016-0668</cve>
        <cve>CVE-2012-5615</cve>
        <cve>CVE-2016-0505</cve>
        <cve>CVE-2016-0649</cve>
        <cve>CVE-2016-0647</cve>
        <cve>CVE-2014-6507</cve>
        <cve>CVE-2016-0609</cve>
        <cve>CVE-2016-5634</cve>
        <cve>CVE-2016-0643</cve>
        <cve>CVE-2016-7440</cve>
        <cve>CVE-2014-6494</cve>
        <cve>CVE-2015-3152</cve>
        <cve>CVE-2014-6496</cve>
        <cve>CVE-2016-0650</cve>
        <cve>CVE-2016-0596</cve>
        <cve>CVE-2016-0598</cve>
        <cve>CVE-2016-0610</cve>
        <cve>CVE-2016-5626</cve>
        <cve>CVE-2012-4414</cve>
        <cve>CVE-2016-5507</cve>
        <cve>CVE-2016-5609</cve>
        <cve>CVE-2016-0616</cve>
        <cve>CVE-2016-5628</cve>
        <cve>CVE-2016-3521</cve>
        <cve>CVE-2016-6662</cve>
        <cve>CVE-2016-3495</cve>
        <cve>CVE-2016-6664</cve>
        <cve>CVE-2016-5631</cve>
        <cve>CVE-2016-2047</cve>
        <cve>CVE-2016-5612</cve>
        <cve>CVE-2016-0640</cve>
        <cve>CVE-2012-2122</cve>
        <cve>CVE-2016-3459</cve>
        <cve>CVE-2012-5612</cve>
        <cve>CVE-2016-0644</cve>
        <cve>CVE-2012-5614</cve>
        <cve>CVE-2014-0001</cve>
        <cve>CVE-2016-0546</cve>
        <cve>CVE-2013-1861</cve>
        <cve>CVE-2016-0600</cve>
        <cve>CVE-2016-0606</cve>
        <cve>CVE-2016-0646</cve>
        <cve>CVE-2016-0608</cve>
        <cve>CVE-2016-0648</cve>
        <cve>CVE-2016-3615</cve>
        <cve>CVE-2016-5635</cve>
        <cve>CVE-2016-5633</cve>
        <cve>CVE-2014-6469</cve>
        <cve>CVE-2014-6491</cve>
    </suppress>
    <suppress base="true">
        <notes><![CDATA[
        FP per issue #943
        ]]></notes>
        <gav regex="true">^cn\.guoyukun\.jdbc:db2jcc_license_cu:.*$</gav>
        <cpe>cpe:/a:ibm:db2</cpe>
    </suppress>
    <suppress base="true">
        <notes><![CDATA[
        FP per issue #943 - instead of suppressing the whole thing, we will just
            suppress specific CVE that are for the server
        ]]></notes>
        <gav regex="true">^cn\.guoyukun\.jdbc:db2jcc:.*$</gav>
        <cve>CVE-2007-2582</cve>
        <cve>CVE-2012-2194</cve>
        <cve>CVE-2008-0696</cve>
        <cve>CVE-2009-4327</cve>
        <cve>CVE-2013-3475</cve>
        <cve>CVE-2009-1239</cve>
        <cve>CVE-2014-6159</cve>
        <cve>CVE-2010-3740</cve>
        <cve>CVE-2012-3324</cve>
        <cve>CVE-2012-0711</cve>
        <cve>CVE-2017-1519</cve>
        <cve>CVE-2015-1935</cve>
        <cve>CVE-2009-4330</cve>
        <cve>CVE-2014-3095</cve>
        <cve>CVE-2009-4334</cve>
        <cve>CVE-2005-4870</cve>
        <cve>CVE-2010-3193</cve>
        <cve>CVE-2013-4033</cve>
        <cve>CVE-2008-6820</cve>
        <cve>CVE-2016-5995</cve>
        <cve>CVE-2009-4438</cve>
        <cve>CVE-2010-3197</cve>
        <cve>CVE-2015-0157</cve>
        <cve>CVE-2007-1228</cve>
        <cve>CVE-2017-1105</cve>
        <cve>CVE-2012-2180</cve>
        <cve>CVE-2010-3734</cve>
        <cve>CVE-2010-3738</cve>
        <cve>CVE-2012-0709</cve>
        <cve>CVE-2008-4691</cve>
        <cve>CVE-2009-3473</cve>
        <cve>CVE-2017-1150</cve>
        <cve>CVE-2008-2154</cve>
        <cve>CVE-2014-6210</cve>
        <cve>CVE-2007-3676</cve>
        <cve>CVE-2008-0697</cve>
        <cve>CVE-2009-4328</cve>
        <cve>CVE-2012-0712</cve>
        <cve>CVE-2009-4331</cve>
        <cve>CVE-2009-4335</cve>
        <cve>CVE-2005-4871</cve>
        <cve>CVE-2010-3194</cve>
        <cve>CVE-2008-6821</cve>
        <cve>CVE-2009-4439</cve>
        <cve>CVE-2008-3958</cve>
        <cve>CVE-2012-1796</cve>
        <cve>CVE-2010-3731</cve>
        <cve>CVE-2009-1905</cve>
        <cve>CVE-2011-0731</cve>
        <cve>CVE-2014-4805</cve>
        <cve>CVE-2010-3735</cve>
        <cve>CVE-2015-1922</cve>
        <cve>CVE-2014-0907</cve>
        <cve>CVE-2008-4692</cve>
        <cve>CVE-2009-2860</cve>
        <cve>CVE-2003-1051</cve>
        <cve>CVE-2009-4325</cve>
        <cve>CVE-2006-4257</cve>
        <cve>CVE-2012-2196</cve>
        <cve>CVE-2017-1451</cve>
        <cve>CVE-2008-0698</cve>
        <cve>CVE-2009-4329</cve>
        <cve>CVE-2013-6744</cve>
        <cve>CVE-2008-1966</cve>
        <cve>CVE-2011-1373</cve>
        <cve>CVE-2005-4869</cve>
        <cve>CVE-2016-0211</cve>
        <cve>CVE-2017-1434</cve>
        <cve>CVE-2010-1560</cve>
        <cve>CVE-2011-4061</cve>
        <cve>CVE-2014-8910</cve>
        <cve>CVE-2012-0713</cve>
        <cve>CVE-2017-1438</cve>
        <cve>CVE-2017-1297</cve>
        <cve>CVE-2009-4332</cve>
        <cve>CVE-2005-2073</cve>
        <cve>CVE-2010-3195</cve>
        <cve>CVE-2017-1520</cve>
        <cve>CVE-2013-5466</cve>
        <cve>CVE-2008-1998</cve>
        <cve>CVE-2009-2858</cve>
        <cve>CVE-2008-3959</cve>
        <cve>CVE-2012-1797</cve>
        <cve>CVE-2010-3732</cve>
        <cve>CVE-2014-6209</cve>
        <cve>CVE-2009-1906</cve>
        <cve>CVE-2012-4826</cve>
        <cve>CVE-2010-3736</cve>
        <cve>CVE-2011-0757</cve>
        <cve>CVE-2011-1846</cve>
        <cve>CVE-2007-5090</cve>
        <cve>CVE-2010-3474</cve>
        <cve>CVE-2013-6717</cve>
        <cve>CVE-2009-3471</cve>
        <cve>CVE-2008-4693</cve>
        <cve>CVE-2007-5652</cve>
        <cve>CVE-2003-1052</cve>
        <cve>CVE-2009-4326</cve>
        <cve>CVE-2017-1452</cve>
        <cve>CVE-2012-2197</cve>
        <cve>CVE-2008-0699</cve>
        <cve>CVE-2010-0472</cve>
        <cve>CVE-2017-1439</cve>
        <cve>CVE-2012-0710</cve>
        <cve>CVE-2014-0919</cve>
        <cve>CVE-2009-4150</cve>
        <cve>CVE-2014-3094</cve>
        <cve>CVE-2009-4333</cve>
        <cve>CVE-2013-4032</cve>
        <cve>CVE-2010-3196</cve>
        <cve>CVE-2007-1027</cve>
        <cve>CVE-2015-1883</cve>
        <cve>CVE-2014-8901</cve>
        <cve>CVE-2010-3475</cve>
        <cve>CVE-2010-0462</cve>
        <cve>CVE-2009-2859</cve>
        <cve>CVE-2010-3733</cve>
        <cve>CVE-2010-3737</cve>
        <cve>CVE-2011-1847</cve>
        <cve>CVE-2009-3472</cve>
        <cve>CVE-2014-6097</cve>
    </suppress>
    <suppress base="true">
        <notes><![CDATA[
        FP per #1191
        ]]></notes>
        <gav regex="true">^org\.xerial:sqlite-jdbc:.*$</gav>
        <cve>CVE-2016-6153</cve>
        <cve>CVE-2017-10989</cve>
        <cve>CVE-2018-8740</cve>
    </suppress>
    <suppress base="true">
        <notes><![CDATA[
        false positive on io.gitlab.arturbosch caused by cpe:/a:gitlab
        ]]></notes>
        <gav regex="true">^io\.gitlab\.arturbosch\.detekt:detekt-.+:.*$</gav>
        <cpe>cpe:/a:gitlab:gitlab</cpe>
    </suppress>
    <suppress base="true">
        <notes><![CDATA[
        false positive per #2721 on org.bouncycastle:bcpg-jdk15on
        caused by cpe:/a:openpgp:openpgp, cpe:/a:pgp:openpgp and cpe:/a:pgp:pgp
        ]]></notes>
        <gav regex="true">^org\.bouncycastle:bcpg-jdk15on:.*$</gav>
        <cpe>cpe:/a:openpgp:openpgp</cpe>
        <cpe>cpe:/a:pgp:openpgp</cpe>
        <cpe>cpe:/a:pgp:pgp</cpe>
    </suppress>
    <suppress base="true">
        <notes><![CDATA[
        false positive per #2721 on name.neuhalfen.projects.crypto.bouncycastle.openpgp:bouncy-gpg
        caused by cpe:/a:gpg-pgp_project::gpg-pgp and cpe:/a:openpgp:openpgp
        ]]></notes>
        <gav regex="true">^name\.neuhalfen\.projects\.crypto\.bouncycastle\.openpgp:bouncy-gpg:.*$</gav>
        <cpe>cpe:/a:gpg-pgp_project::gpg-pgp</cpe>
        <cpe>cpe:/a:openpgp:openpgp</cpe>
    </suppress>
    <suppress base="true">
        <notes><![CDATA[
        False positive per  #1749
        JCraft's agentproxy is a proxy to ssh-agent and Pageant, not the pure-Java SSH2 implementation Jsch
        ]]></notes>
        <packageUrl regex="true">^pkg:maven/com\.jcraft/jsch\.agentproxy.*$</packageUrl>
        <cpe>cpe:/a:jcraft:jsch</cpe>
    </suppress>
    <suppress base="true">
        <notes><![CDATA[
        false positive per #2977 on org.infinispan.protostream:protostream
        false positive per #3766 on org.infinispan.protostream:protostream-types
        ]]></notes>
        <packageUrl regex="true">^pkg:maven/org\.infinispan\.protostream/protostream.*$</packageUrl>
        <cpe>cpe:/a:infinispan:infinispan</cpe>
    </suppress>
    <suppress base="true">
        <notes><![CDATA[
        false positive per #3026 on io.hawtio.hawtio-wildfly
        ]]></notes>
        <packageUrl regex="true">^pkg:maven/io\.hawt/hawtio\-wildfly@.*$</packageUrl>
        <cpe>cpe:/a:hawt:hawtio</cpe>
        <cpe>cpe:/a:hawt.io:hawtio</cpe>
        <cpe>cpe:/a:redhat:wildfly</cpe>
    </suppress>
    <suppress base="true">
        <notes><![CDATA[
         false positive per #3170 ant-contrib is not the Tasks Android app
        ]]></notes>
        <packageUrl regex="true">^pkg:maven/ant\-contrib/ant\-contrib@.*$</packageUrl>
        <cpe>cpe:/a:tasks:tasks</cpe>
    </suppress>
    <suppress base="true">
        <notes><![CDATA[
        false positive per #3151
        ]]></notes>
        <packageUrl regex="true">^pkg:maven/org\.apache\.camel/camel\-hazelcast@.*$</packageUrl>
        <cpe>cpe:/a:hazelcast:hazelcast</cpe>
    </suppress>
    <suppress base="true">
        <notes><![CDATA[
        false positive per #3185 spotify docker-client library is neither docker nor spotify
        ]]></notes>
        <packageUrl regex="true">^pkg:maven/com\.spotify/docker\-client@.*$</packageUrl>
        <cpe>cpe:/a:docker:docker</cpe>
        <cpe>cpe:/a:spotify:spotify</cpe>
    </suppress>
    <suppress base="true">
        <notes><![CDATA[
        false positive per #3132 Play WS Standalone (https://github.com/playframework/play-ws)  is not the Play framework (https://github.com/playframework/playframework)
        ]]></notes>
        <packageUrl regex="true">^pkg:maven/com\.typesafe\.play/play\-.*ws\-standalone.*@.*$</packageUrl>
        <cpe>cpe:/a:playframework:play_framework</cpe>
    </suppress>
    <suppress base="true">
        <notes><![CDATA[
        false positive per #3066 on mybatis-spring-boot-starter
        ]]></notes>
        <packageUrl regex="true">^pkg:maven/org\.mybatis\.spring\.boot/mybatis\-spring\-boot.*$</packageUrl>
        <cpe>cpe:/a:mybatis:mybatis</cpe>
    </suppress>
    <suppress base="true">
        <notes><![CDATA[
        false positive per #3068 on spring-session-hazelcast
        ]]></notes>
        <packageUrl regex="true">^pkg:maven/org\.springframework\.session/spring\-session\-hazelcast@.*$</packageUrl>
        <cpe>cpe:/a:hazelcast:hazelcast</cpe>
        <cpe>cpe:/a:pivotal_software:spring_security</cpe>
    </suppress>
    <suppress base="true">
        <notes><![CDATA[
        false positive per #3271 on org.apache.sis.storage
        ]]></notes>
        <packageUrl regex="true">^pkg:maven/org\.apache\.sis\.storage/sis\-.*$</packageUrl>
        <cpe>cpe:/a:storage_project:storage</cpe>
    </suppress>
    <suppress base="true">
        <notes><![CDATA[
        false positive per #3285 on com.amazonaws:aws-java-sdk-eks
        generalized for #3531: if it's not in the io.kubernetes maven group it's not the kubernetes java client
        ]]></notes>
        <packageUrl regex="true">^pkg:maven/(?!io.kubernetes).*/.*@.*$</packageUrl>
        <cpe>cpe:/a:kubernetes:java</cpe>
    </suppress>
    <suppress base="true">
        <notes><![CDATA[
            file name: openshift-model-clusterautoscaling-5.5.0.jar
        ]]></notes>
        <packageUrl regex="true">^pkg:maven/io\.fabric8/openshift\-model\-clusterautoscaling@.*$</packageUrl>
        <cpe>cpe:/a:redhat:cluster_project</cpe>
        <cpe>cpe:/a:redhat:mod_cluster</cpe>
    </suppress>
    <suppress base="true">
        <notes><![CDATA[
        file name: openshift-model-machineconfig-5.5.0.jar
        ]]></notes>
        <packageUrl regex="true">^pkg:maven/io\.fabric8/openshift\-model\-machineconfig@.*$</packageUrl>
        <cpe>cpe:/a:redhat:machine-config-operator</cpe>
    </suppress>
    <suppress base="true">
        <notes><![CDATA[
        false positive per #3284 on com.amazonaws:aws-java-sdk-storagegateway
        ]]></notes>
        <packageUrl regex="true">^pkg:maven/com\.amazonaws/aws\-java\-sdk\-storagegateway@.*$</packageUrl>
        <cpe>cpe:/a:storage_project:storage</cpe>
    </suppress>
    <suppress base="true">
        <notes><![CDATA[
        false positive per #3283 on com.amazonaws:aws-java-sdk-sagemakerruntime
        ]]></notes>
        <packageUrl regex="true">^pkg:maven/com\.amazonaws/aws\-java\-sdk\-sagemakerruntime@.*$</packageUrl>
        <cpe>cpe:/a:sage:sage</cpe>
    </suppress>
    <suppress base="true">
        <notes><![CDATA[
        false positive per #3282 on org.mybatis.generator:mybatis-generator-core
        ]]></notes>
        <packageUrl regex="true">^pkg:maven/org\.mybatis\.generator/mybatis\-generator\-core@.*$</packageUrl>
        <cpe>cpe:/a:mybatis:mybatis</cpe>
    </suppress>
    <suppress base="true">
        <notes><![CDATA[
        false positive per #3298 on org.wildfly.core:wildfly-protocol-15.0.0.Final
        ]]></notes>
        <packageUrl regex="true">^pkg:maven/org\.wildfly\.core/wildfly\-protocol@.*$</packageUrl>
        <cpe>cpe:/a:redhat:wildfly</cpe>
        <cpe>cpe:/a:redhat:wildfly_core</cpe>
        <cpe>cpe:/a:wildfly:wildfly</cpe>
    </suppress>
    <suppress base="true">
        <notes><![CDATA[
        false positive per #3825
        ]]></notes>
        <packageUrl regex="true">^pkg:maven/org\.hibernate/quarkus\-local\-cache@.*$</packageUrl>
        <cpe>cpe:/a:hibernate:hibernate_orm</cpe>
    </suppress>
    <suppress base="true">
        <notes><![CDATA[
        false positive per #3301 on org.owasp:csrfguard-jsp-tags.4.0.0
        ]]></notes>
        <packageUrl regex="true">^pkg:maven/org\.owasp/csrfguard\-.*$</packageUrl>
        <cpe>cpe:/a:php:com_extensions</cpe>
    </suppress>
    <suppress base="true">
        <notes><![CDATA[
        As per #3270 groupIds io.quarkus.security, io.quarkus.http and io.quarkus.gizmo have their own CPE and are not linked to the main quarkus:quarkus CPE
        ]]></notes>
        <packageUrl regex="true">^pkg:maven/io\.quarkus\.(security|gizmo|http)/.*$</packageUrl>
        <cpe>cpe:/a:quarkus:quarkus</cpe>
    </suppress>
    <suppress base="true">
        <notes><![CDATA[
        False positive per issue #3823 - broadened regex to match any groupId that's not in the io.quarkus space
        ]]></notes>
        <gav regex="true">^(?!(io\.quarkus)).*:.*quarkus.*$</gav>
        <cpe>cpe:/a:quarkus:quarkus</cpe>
    </suppress>
    <suppress base="true">
        <notes><![CDATA[
        As per #3824 quarkus-jdbc-postgesql wrongly detected as cpe postgreSQL
        Oracle and MySQL jdbc connector projects are affected by a similar problem
        ]]></notes>
        <packageUrl regex="true">^pkg:maven/io\.quarkus/quarkus-jdbc-.*$</packageUrl>
        <cpe>cpe:/a:mysql:mysql</cpe>
        <cpe>cpe:/a:oracle:jdbc</cpe>
        <cpe>cpe:/a:postgresql:postgresql</cpe>
    </suppress>
    <suppress base="true">
        <notes><![CDATA[
        FP per 3826; quarkus component falsely flagged as redhat resteasy product
        ]]></notes>
        <packageUrl regex="true">^pkg:maven/io\.quarkus/.*resteasy.*@.*$</packageUrl>
        <cpe>cpe:/a:redhat:resteasy</cpe>
    </suppress>
    <suppress base="true">
        <notes><![CDATA[
        false positive per #3350 on org.apache.xmlgraphics:batik-i18n.1.14 CVE is for C#
        ]]></notes>
        <packageUrl regex="true">^pkg:maven/org\.apache\.xmlgraphics/batik\-i18n@.*$</packageUrl>
        <cpe>cpe:/a:apache:batik</cpe>
    </suppress>
    <suppress base="true">
        <notes><![CDATA[
        Library related to prometheus is being flagged as prometheus itself (#3470)
        ]]></notes>
        <packageUrl regex="true">^pkg:maven\/com\.github\.anti-social[.\/]prometheus-kt.*$</packageUrl>
        <cpe>cpe:/a:prometheus:prometheus</cpe>
    </suppress>
    <suppress base="true">
        <notes><![CDATA[
        Oracle JDBC drivers are not the database server
        ]]></notes>
        <packageUrl regex="true">^pkg:maven/com\.oracle\.database\.jdbc/.*@.*$</packageUrl>
        <cpe>cpe:/a:oracle:database</cpe>
        <cpe>cpe:/a:oracle:oracle_database</cpe>
    </suppress>
    <suppress base="true">
        <notes><![CDATA[
        Oracle JDBC drivers are not the database server
        ]]></notes>
        <packageUrl regex="true">^pkg:maven/com\.oracle\.database\.security/.*@.*$</packageUrl>
        <cpe>cpe:/a:oracle:database</cpe>
        <cpe>cpe:/a:oracle:oracle_database</cpe>
    </suppress>
    <suppress base="true">
        <notes><![CDATA[
        Oracle JDBC drivers are not the database server
        ]]></notes>
        <packageUrl regex="true">^pkg:maven/com\.oracle\.database\.ha/.*@.*$</packageUrl>
        <cpe>cpe:/a:oracle:database</cpe>
        <cpe>cpe:/a:oracle:oracle_database</cpe>
    </suppress>
    <suppress base="true">
        <notes><![CDATA[
        Suppresses all artifacts of Pivotal java-cfenv modules #3480
        ]]></notes>
        <packageUrl regex="true">^pkg:maven/io\.pivotal\.cfenv/.*@.*$</packageUrl>
        <cpe>cpe:/a:pivotal_software:spring_boot</cpe>
        <cpe>cpe:/a:pivotal_software:spring_framework</cpe>
    </suppress>
    <suppress base="true">
        <notes><![CDATA[
        See issue #3384
        ]]></notes>
        <packageUrl regex="true">^pkg:maven/io\.qameta\.allure/allure\-httpclient@.*$</packageUrl>
        <cpe>cpe:/a:apache:httpclient</cpe>
    </suppress>
    <suppress base="true">
        <notes><![CDATA[
        file name: google-http-client-apache-v2-1.39.2.jar Issue #3348
        ]]></notes>
        <packageUrl regex="true">^pkg:maven/com\.google\.http\-client/google\-http\-client\-apache\-v2@.*$</packageUrl>
        <cpe>cpe:/a:apache:httpclient</cpe>
    </suppress>
    <suppress base="true">
        <notes><![CDATA[
        FP CPE match triggered by the hint for issue #3337
        ]]></notes>
        <packageUrl regex="true">^pkg:maven/com\.adobe\.aem/uber\-jar@.*$</packageUrl>
        <cpe>cpe:/a:adobe:experience_manager_forms</cpe>
    </suppress>
    <suppress base="true">
        <notes><![CDATA[
        suppress false CPE for mssql-on-azure backend for django #3500
        ]]></notes>
        <packageUrl regex="true">^pkg:pypi/mssql\-django@.*$</packageUrl>
        <cpe>cpe:/a:django_project:django</cpe>
    </suppress>
    <suppress base="true">
        <notes><![CDATA[
        file name: fast-uuid-0.1.jar #3336
        ]]></notes>
        <packageUrl regex="true">^pkg:maven/com\.eatthepath/fast\-uuid@.*$</packageUrl>
        <cpe>cpe:/a:fast_ber_project:fast_ber</cpe>
    </suppress>
    <suppress base="true">
        <notes><![CDATA[
        file name: logback-elasticsearch-appender-1.6.jar #3549
        ]]></notes>
        <packageUrl regex="true">^pkg:maven/com\.internetitem/logback\-elasticsearch\-appender@.*$</packageUrl>
        <cpe>cpe:/a:elasticsearch:elasticsearch</cpe>
    </suppress>
    <suppress base="true">
        <notes><![CDATA[
        xercesImpl-2.12.1.jar as matched by Central Search in the CLI hits a FP CPE match #3253
        ]]></notes>
        <packageUrl regex="true">^pkg:maven/org\.exist\-db\.thirdparty\.xerces/xercesImpl@.*$</packageUrl>
        <cpe>cpe:/a:exist-db:exist</cpe>
    </suppress>
    <suppress base="true">
        <notes><![CDATA[
        several python-* PyPI packages hit a FP CPE match #3233 & #3017
        as Python itself is not a PyPI package suppress it with a broad regex
        ]]></notes>
        <packageUrl regex="true">^pkg:pypi/python\-.*$</packageUrl>
        <cpe>cpe:/a:python:python</cpe>
        <cpe>cpe:/a:python_software_foundation:python</cpe>
    </suppress>
    <suppress base="true">
        <notes><![CDATA[
        python-keycloak gets mistaken for the keycloak cpe #3017
        ]]></notes>
        <packageUrl regex="true">^pkg:pypi/python\-keycloak@.*$</packageUrl>
        <cpe>cpe:/a:keycloak:keycloak</cpe>
    </suppress>
    <suppress base="true">
        <notes><![CDATA[
        spring-cloud-kubernetes-fabric8-autoconfig is part of spring cloud kubernetes, not spring cloud config #3098
        ]]></notes>
        <packageUrl regex="true">^pkg:maven/org\.springframework\.cloud/spring\-cloud\-kubernetes\-fabric8\-autoconfig@.*$</packageUrl>
        <cpe>cpe:/a:vmware:spring_cloud_config</cpe>
    </suppress>
    <suppress base="true">
        <notes><![CDATA[
        spring-cloud-deployer-* false CPE matches discovered in handling #3579
        ]]></notes>
        <packageUrl regex="true">^pkg:maven/org\.springframework\.cloud/spring\-cloud\-deployer\-.*$</packageUrl>
        <cpe>cpe:/a:vmware:spring_cloud_config</cpe>
        <cpe>cpe:/a:vmware:spring_cloud_data_flow</cpe>
    </suppress>
    <suppress base="true">
        <notes><![CDATA[
            The sonar java analyzer is a separate project from the SonarQube server project #3086
        ]]></notes>
        <packageUrl regex="true">^pkg:maven/org\.sonarsource\.java/.*$</packageUrl>
        <cpe>cpe:/a:sonarsource:sonarqube</cpe>
    </suppress>
    <suppress base="true">
        <notes><![CDATA[
        Struts annotations is not the struts framework, but a separately versions annotations API library #3088
        ]]></notes>
        <packageUrl regex="true">^pkg:maven/org\.apache\.struts/struts\-annotations@.*$</packageUrl>
        <cpe>cpe:/a:apache:struts</cpe>
    </suppress>

    <!-- begin cpan support-->
    <suppress base="true">
        <notes><![CDATA[
        broad suppressions for all cpan 
        ]]></notes>
        <packageUrl regex="true">^pkg:cpan/.*$</packageUrl>
        <cpe>cpe:/a:mysql:mysql</cpe>
        <cpe>cpe:/a:next:next</cpe>
    </suppress>
    <suppress base="true">
        <notes><![CDATA[
        broad suppressions for all cpan 
        ]]></notes>
        <packageUrl regex="true">^pkg:cpan/(?!perl@).*$</packageUrl>
        <cpe>cpe:/a:perl:perl</cpe>
    </suppress>
    <suppress base="true">
        <notes><![CDATA[
        file name: 'Catmandu::Store::ElasticSearch', '0.0507'
        ]]></notes>
        <packageUrl regex="true">^pkg:cpan/Catmandu%3A%3AStore/ElasticSearch@.*$</packageUrl>
        <cpe>cpe:/a:elastic:elasticsearch</cpe>
        <cpe>cpe:/a:elasticsearch:elasticsearch</cpe>
    </suppress>
    <suppress base="true">
        <notes><![CDATA[
        file name: 'DateTime::Format::MySQL', '0.04'
        ]]></notes>
        <packageUrl regex="true">^pkg:cpan/DateTime%3A%3AFormat/MySQL@.*$</packageUrl>
        <cpe>cpe:/a:www-sql_project:www-sql</cpe>
    </suppress>
    <suppress base="true">
        <notes><![CDATA[
        file name: 'MARC::File::XML', '1.0.1'
        ]]></notes>
        <packageUrl regex="true">^pkg:cpan/MARC%3A%3AFile.*$</packageUrl>
        <cpe>cpe:/a:file_project:file</cpe>
    </suppress>
    <suppress base="true">
        <notes><![CDATA[
        file name: 'File::Spec', '0'
        ]]></notes>
        <packageUrl regex="true">^pkg:cpan/(IO%3A%3A)?File.*$</packageUrl>
        <cpe>cpe:/a:file_project:file</cpe>
    </suppress>
    <suppress base="true">
        <notes><![CDATA[
        file name: 'SQL::Abstract', '0'
        ]]></notes>
        <packageUrl regex="true">^pkg:cpan/SQL/.*$</packageUrl>
        <cpe>cpe:/a:www-sql_project:www-sql</cpe>
    </suppress>
    <suppress base="true">
        <notes><![CDATA[
        file name: 'DBIx::Class::InflateColumn::DateTime', '0'
        ]]></notes>
        <packageUrl regex="true">^pkg:cpan/.*DateTime.*$</packageUrl>
        <cpe>cpe:/a:time_project:time</cpe>
    </suppress>
    <suppress base="true">
        <notes><![CDATA[
        file name: 'Dist::Zilla::Plugin::Git::NextVersion', '1.120370'
        ]]></notes>
        <packageUrl regex="true">^pkg:cpan/Dist%3A%3AZilla%3A%3APlugin%3A%3AGit.*$</packageUrl>
        <cpe>cpe:/a:git_project:git</cpe>
    </suppress>
    <suppress base="true">
        <notes><![CDATA[
        file name: 'Net::SSH2', '0.70'
        ]]></notes>
        <packageUrl regex="true">^pkg:cpan/Net/SSH2@.*$</packageUrl>
        <cpe>cpe:/a:ssh:ssh</cpe>
    </suppress>
    <suppress base="true">
        <notes><![CDATA[
        file name: 'Facebook::Graph', '0'
        ]]></notes>
        <packageUrl regex="true">^pkg:cpan/(Net%3A%3A)?Facebook.*$</packageUrl>
        <cve>CVE-2008-0660</cve>
        <cve>CVE-2014-6392</cve>
    </suppress>
    <suppress base="true">
        <notes><![CDATA[
        False positive as per #3594
        ]]></notes>
        <packageUrl regex="true">^pkg:maven/com\.nimbusds/lang\-tag@.*$</packageUrl>
        <cpe>cpe:/a:nim-lang:nim-lang</cpe>
    </suppress>
    <suppress base="true">
        <notes><![CDATA[
        file name: hive-storage-api-2.8.1.jar
        ]]></notes>
        <packageUrl regex="true">^pkg:maven/org\.apache\.hive/hive\-storage\-api@.*$</packageUrl>
        <cve>CVE-2020-13949</cve>
    </suppress>
    <!-- end cpan support -->
    <suppress base="true">
        <notes><![CDATA[
        False positive as per #3790
        ]]></notes>
        <packageUrl regex="true">^pkg:maven/org\.apache\.logging\.log4j/log4j\-api\-kotlin@.*$</packageUrl>
        <cpe>cpe:/a:apache:log4j</cpe>
    </suppress>
    <suppress base="true">
        <notes><![CDATA[
        False positive as per #3715
        ]]></notes>
        <packageUrl regex="true">^pkg:maven/javax\.xml\.crypto/jsr105-api@.*$</packageUrl>
        <cpe>cpe:/a:apache:xml_security_for_java</cpe>
    </suppress>
    <suppress base="true">
        <notes><![CDATA[
        FP per #3842 nginx-clojure is not part of the nginx project, but an external clojure module for it
        ]]></notes>
        <packageUrl regex="true">^pkg:maven/nginx\-clojure/nginx\-clojure@.*$</packageUrl>
        <cpe>cpe:/a:nginx:nginx</cpe>
    </suppress>
    <suppress base="true">
        <notes><![CDATA[
        False positive as per #3868
        ]]></notes>
        <packageUrl regex="true">^pkg:maven/org\.apache\.logging\.log4j/log4j\-to\-slf4j@.*$</packageUrl>
        <cpe>cpe:/a:apache:log4j</cpe>
    </suppress>
    <suppress base="true">
        <notes><![CDATA[
        FP per #3889
        ]]></notes>
        <packageUrl regex="true">^pkg:maven/io\.netty/netty\-tcnative\-classes@.*$</packageUrl>
        <cpe>cpe:/a:netty:netty</cpe>
    </suppress>
    <suppress base="true">
        <notes><![CDATA[
        FP per #3830 - as the netty incubator projects are separate from the mainline of netty
        it can be assumed that NVD will assign a separate CPE if there is ever a CVE registered
        for an incubator project.
        ]]></notes>
        <packageUrl regex="true">^pkg:maven/io\.netty\.incubator/.*$</packageUrl>
        <cpe>cpe:/a:netty:netty</cpe>
    </suppress>
    <suppress base="true">
        <notes><![CDATA[
        FP because reactor-kafka from version 1.3.2 updated the kafka-clients dependency to version 2.6.1
        which does apply to the CVE
        ]]></notes>
        <packageUrl regex="true">^pkg:maven/io\.projectreactor\.kafka/reactor\-kafka@[1-9]+?[\.]+(((([4-9]+)|[0-9]{2,3}?)+[\.]+[0-9]{1,3}?)|([3\.]+([2-9]|[1-9]+[0-9]+?)))+(.*)$</packageUrl>
        <cpe>cpe:/a:apache:kafka</cpe>
    </suppress>
    <suppress base="true">
        <notes><![CDATA[
        False positive as per #4077
        ]]></notes>
        <packageUrl regex="true">^pkg:maven/com\.itextpdf/pdfrender@.*$</packageUrl>
        <cpe>cpe:/a:itextpdf:itext</cpe>
    </suppress>
    <suppress base="true">
        <notes><![CDATA[
        False positive
        ]]></notes>
        <packageUrl regex="true">^pkg:maven/org\.apache\.tomcat/annotations\-api@.*$</packageUrl>
        <cpe>cpe:/a:apache:tomcat</cpe>
        <cpe>cpe:/a:apache_tomcat:apache_tomcat</cpe>
    </suppress>
    <suppress base="true">
        <notes><![CDATA[
        FP per issue #4129
        ]]></notes>
        <packageUrl regex="true">^pkg:maven/jakarta\.ws\.rs/jakarta\.ws\.rs-api@.*$</packageUrl>
        <cpe>cpe:/a:eclipse:eclipse_ide</cpe>
        <cpe>cpe:/a:oracle:java_se</cpe>
        <cpe>cpe:/a:oracle:web_services</cpe>
    </suppress>
    <suppress base="true">
        <notes><![CDATA[
        FP per issue #4131
        ]]></notes>
        <packageUrl regex="true">^pkg:maven/org\.graylog2/gelfclient@.*$</packageUrl>
        <cpe>cpe:/a:graylog:graylog</cpe>
    </suppress>
    <suppress base="true">
        <notes><![CDATA[
       FP per issue #4133
       ]]></notes>
        <packageUrl regex="true">^pkg:maven/org\.mariadb\.jdbc/mariadb-java-client@.*$</packageUrl>
        <cpe>cpe:/a:mariadb:mariadb</cpe>
    </suppress>
    <suppress base="true">
        <notes><![CDATA[
        FP per issue #4135
        ]]></notes>
        <packageUrl regex="true">^pkg:maven/org\.eclipse/yasson@.*$</packageUrl>
        <cpe>cpe:/a:eclipse:eclipse_ide</cpe>
        <cpe>cpe:/a:oracle:projects</cpe>
    </suppress>
    <suppress base="true">
       <notes><![CDATA[
       FP per issue #4140, 4256
       ]]></notes>
       <packageUrl regex="true">^pkg:maven/org\.aspectj/aspectj.*@.*$</packageUrl>
       <cpe>cpe:/a:vmware:tools</cpe>
    </suppress>
    <suppress base="true">
       <notes><![CDATA[
       FP per issue #4149
       ]]></notes>
       <packageUrl regex="true">^pkg:maven/org\.apache\.kafka/kafka-log4j-appender@.*$</packageUrl>
       <cpe>cpe:/a:apache:log4j</cpe>
       <cpe>cpe:/a:apache:kafka</cpe>
    </suppress>
    <suppress base="true">
       <notes><![CDATA[
       FP per issue #4152
       ]]></notes>
       <packageUrl regex="true">^pkg:maven/org\.springframework\.cloud/spring-cloud-kubernetes-fabric8-config@.*$</packageUrl>
       <cpe>cpe:/a:vmware:spring_cloud_config</cpe>
    </suppress>
    <suppress base="true">
       <notes><![CDATA[
       FP per issue #4156
       ]]></notes>
       <packageUrl regex="true">^pkg:maven/com\.lightbend\.akka\.management/akka-management-cluster-bootstrap_2\.13@.*$</packageUrl>
       <cpe>cpe:/a:akka:akka</cpe>
    </suppress>
    <suppress base="true">
       <notes><![CDATA[
       FP per issue #4154
       ]]></notes>
       <packageUrl regex="true">^pkg:maven/io\.netty/netty-tcnative-boringssl-static@.*$</packageUrl>
       <cpe>cpe:/a:chromium:chromium</cpe>
    </suppress>
    <suppress base="true">
        <notes><![CDATA[
            Suppress many FPs in apache projects that have james in the (developer) evidences now triggering apache james
            #4123, #4128, #4132, #4136, #4137, #4138, #4145, #4146
            ]]></notes>
        <packageUrl regex="true">^pkg:maven/(?!org\.apache\.james/).*$</packageUrl>
        <cpe>cpe:/a:apache:james</cpe>
    </suppress>
    <suppress base="true">
        <notes><![CDATA[
        FP because cpe make reference to a GO library
        ]]></notes>
        <packageUrl regex="true">^pkg:maven/com\.ibm\.etcd/etcd\-java@.*$</packageUrl>
        <cpe>cpe:/a:etcd:etcd</cpe>
    </suppress>
    <suppress base="true">
        <notes><![CDATA[
            Supress FP in cryptomator libraries, because linked CVE-2022-25366 only affects end user application. (#4177)
            ]]></notes>
        <packageUrl regex="true">^pkg:maven/org\.cryptomator/(?!cryptomator).*$</packageUrl>
        <cpe>cpe:/a:cryptomator:cryptomator</cpe>
    </suppress>
    <suppress base="true">
        <notes><![CDATA[
        FP because quarkus-apache-httpclient is a wrapper of apache-httpclient with different version as per #4217
        ]]></notes>
        <packageUrl regex="true">^pkg:maven/io\.quarkus/quarkus\-apache\-httpclient@.*$</packageUrl>
        <cpe>cpe:/a:apache:httpclient</cpe>
    </suppress>
    <suppress base="true">
        <notes><![CDATA[
        FP per issue #4219
        ]]></notes>
        <packageUrl regex="true">^pkg:maven/com\.github\.blagerweij/liquibase-sessionlock@.*$</packageUrl>
        <cpe>cpe:/a:liquibase:liquibase</cpe>
    </suppress>
    <suppress base="true">
        <notes><![CDATA[
            org.apache.james:apache-mime4j-core and apache-mime4j-core FPs #3987
        ]]></notes>
        <packageUrl regex="true">^pkg:maven/org\.apache\.james/apache\-mime4j\-.*$</packageUrl>
        <cpe>cpe:/a:apache:james:</cpe>
    </suppress>
    <suppress base="true">
        <notes><![CDATA[
          log4cats-core_2.13-2.2.0.jar FPs #4295
   ]]></notes>
        <packageUrl regex="true">^pkg:maven/org\.typelevel/log4cats\-core_2\.13@.*$</packageUrl>
        <cpe>cpe:/a:davenport:davenport</cpe>
        <cpe>cpe:/a:protonmail:protonmail</cpe>
    </suppress>
    <suppress base="true">
        <notes><![CDATA[
          FP CPE match per #4289
   ]]></notes>
        <packageUrl regex="true">^pkg:maven/org\.bouncycastle/bc\-fips@.*$</packageUrl>
        <cpe>cpe:/a:bouncycastle:legion-of-the-bouncy-castle:</cpe>
    </suppress>
    <suppress base="true">
        <notes><![CDATA[
        FP per issue #4239 - jackson-jaxrs (jackson-jaxrs-json-provider) is not jackson-databind
   ]]></notes>
        <packageUrl regex="true">^pkg:maven/org\.codehaus\.jackson/jackson-jaxrs@.*$</packageUrl>
        <cpe>cpe:/a:fasterxml:jackson-databind</cpe>
    </suppress>
    <suppress base="true">
        <notes><![CDATA[
   FP per issue #4228
   ]]></notes>
        <packageUrl regex="true">^pkg:maven/io\.minio/minio@.*$</packageUrl>
        <cpe>cpe:/a:minio:minio</cpe>
    </suppress>
    <suppress base="true">
        <notes><![CDATA[
   FP per issue #4227 simple-xml-safe is a security-patched fork of the unmaintained simple-xml
   ]]></notes>
        <packageUrl regex="true">^pkg:maven/com\.carrotsearch\.thirdparty/simple-xml-safe@.*$</packageUrl>
        <cpe>cpe:/a:simplexml_project:simplexml</cpe>
    </suppress>
    <suppress base="true">
        <notes><![CDATA[
        FP per issue #4208 suppress CVE for explicit version as CPE 'update' field is not supported and CVE is only for the 5.1 beta-1
   ]]></notes>
        <packageUrl regex="true">^pkg:maven/com\.hazelcast/hazelcast@(?!5\.1-BETA-1).*$</packageUrl>
        <cve>CVE-2022-0265</cve>
    </suppress>
    <suppress base="true">
        <notes><![CDATA[
        FP per issue #4327
        ]]></notes>
        <packageUrl regex="true">^pkg:maven/javax\.ws\.rs/javax\.ws\.rs-api@.*$</packageUrl>
        <cpe>cpe:/a:eclipse:eclipse_ide</cpe>
    </suppress>
    <suppress base="true">
        <notes><![CDATA[
   FP per issue #4316
   ]]></notes>
        <packageUrl regex="true">^pkg:maven/ch\.qos\.reload4j/reload4j@.*$</packageUrl>
        <cpe>cpe:/a:apache:log4j</cpe>
    </suppress>
</suppressions><|MERGE_RESOLUTION|>--- conflicted
+++ resolved
@@ -2,17 +2,17 @@
 <suppressions xmlns="https://jeremylong.github.io/DependencyCheck/dependency-suppression.1.3.xsd">
     <suppress base="true">
         <notes><![CDATA[
-<<<<<<< HEAD
-            FP per issue #4180
+            FP per issue #4180, #4188, #4189, #4190
             ]]></notes>
         <packageUrl regex="true">^pkg:maven/com\.vaadin/vaadin-spring.*@.*$</packageUrl>
         <cpe>cpe:/a:vaadin:vaadin</cpe>
-=======
+    </suppress>
+    <suppress base="true">
+        <notes><![CDATA[
             FP per issue #4199
             ]]></notes>
         <packageUrl regex="true">^pkg:maven/org\.sonarsource\.scanner\.gradle/sonarqube-gradle-plugin@.*$</packageUrl>
         <cpe>cpe:/a:sonarsource:sonarqube</cpe>
->>>>>>> 33ebce1f
     </suppress>
     <suppress base="true">
         <notes><![CDATA[
