--- conflicted
+++ resolved
@@ -19,13 +19,9 @@
         "reportDate": "$enc.json($scanDateXML)",
         "credits": {
             "NVD": "This report contains data retrieved from the National Vulnerability Database: http://nvd.nist.gov",
-<<<<<<< HEAD
-            "NSP": "This report may contain data retrieved from the Node Security Platform: https://nodesecurity.io",
-            "OSSINDEX": "This report may contain data retrieved from the Sonatype OSS Index: https://ossindex.sonatype.org",
-=======
             "NPM": "This report may contain data retrieved from the NPM Public Advisories: https://www.npmjs.com/advisories",
->>>>>>> 83c6bf27
-            "RETIREJS": "This report may contain data retrieved from the RetireJS community: https://retirejs.github.io/retire.js/"
+            "RETIREJS": "This report may contain data retrieved from the RetireJS community: https://retirejs.github.io/retire.js/",
+            "OSSINDEX": "This report may contain data retrieved from the Sonatype OSS Index: https://ossindex.sonatype.org"
         }
     },
     "dependencies": [
