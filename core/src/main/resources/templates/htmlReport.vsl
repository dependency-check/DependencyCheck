#**
This file is part of dependency-check-core.

Licensed under the Apache License, Version 2.0 (the "License");
you may not use this file except in compliance with the License.
You may obtain a copy of the License at

    http://www.apache.org/licenses/LICENSE-2.0

Unless required by applicable law or agreed to in writing, software
distributed under the License is distributed on an "AS IS" BASIS,
WITHOUT WARRANTIES OR CONDITIONS OF ANY KIND, either express or implied.
See the License for the specific language governing permissions and
limitations under the License.

Copyright (c) 2012 Jeremy Long. All Rights Reserved.

@author Jeremy Long <jeremy.long@owasp.org>
@version 1.2
*#


#[[
<!DOCTYPE html>
<html>
    <head>
        <title>Dependency-Check Report</title>
        <meta http-equiv="Content-Type" content="text/html; charset=UTF-8">
        <link rel="shortcut icon" href="data:;base64,iVBORw0KGgoAAAANSUhEUgAAACAAAAAgCAYAAABzenr0AAAAAXNSR0IArs4c6QAAAARnQU1BAACxjwv8YQUAAAVLSURBVFhHvZdvbFRFEMB3913v9Vr+FKUNRdtrewg1lQgRE0gMYkJSowYMwcSPkGDwg8ZigMR+UYzGaIuAEj+R+IfE+EUlRL+QYAwhGBMqkFQDpO1xd/YPBaSU9u767r0dZ5a513vtXVsq8Zcsb3bu9c3szuzsIMU8iEaj5fhYJlzRYCkZ7Utd+wbnQL+Nd0TeoyeAPLFgf/oiyTNxXw6g4WUhTz4JEtaiNXLCEE8l3seHJjlzsOJHfLxMsgHE4cje9B6eTUPxc0ZoxbFHG1qVFq9rCRsKjc+KFG3oFGQ6Kw6xJsCsDqDxNZYWbWSYVUFAJFkyaA2XWAxiHIlcGPukYg1rDCVDQKsOadmqBaxllY8CuKHBuqOlHlNKufFk/GdUmxxoeqTpMbBg1dGXRlZtqHc2R8rgedIXgk4eqNyXMblS1AE2vhWNP84qAxl2hewno6wyFHOAZOLAc6PRbU+kd2OyrmbVPTg3pjlQzDgazGmh40rKMY3LZrVBCi/Tl0z+gqJxYGV9fWNOWC0kF3Jm1/C2pZWwk6cG2olpOcDb7hsHgLQGcUWAGs0bV1K7EuSQFbbOLKmuPkOvkZ64mkzG8bXz5BirDBuP1fzQP6I+5yl9eAS9vxjYAVz9esx0P2a0ck+73VKGPFaR8Vtpx7k0ODiYZlVJmpcvfzirwi1SyUWsMiF5ZXX6A1zJzsq9mRO+A7T1lO2BIyZVN/6bJZFWnQO4Wl1dnerq6sqRbq401TWtw9qxjGT6zhfbs3+0Hrw+THPfgVhdA8Xdz3j84RpIdZOngrY1kUgMOR3lG1kVREkHhBp3smJ4wdLmf+TuoJOxuroW3NI6zN6L9B1W33MAV1+FW99mNIgUclBaYtCPObjx3lTqT5KxqJyk52y4nv5u4f7stzzNY+Hww0ncS0JXBIoDWryRN07JVlVTc9Xo74OQpV7F6ndk5CO7iVVEwDihVqxYYVtKrOc5bckIgHJIpnhl3MxfpWIuJZyWAMdo0Io1AOXMJFI0hm3VzrOiYG2BmsLEAz0Zd9DWzZmyHd/tLt+bOUmDthuzun3C8dryjqCDdzF5tqcPRr40f1AElcvl6lgmJkC5d1kWYS8bZ3HOVL0z0TcKiz70tBjAML4opVgsoeB2nIJyXfeKJfRxGo52j4ds+xwWmN9t1/7t8sDALX7vvqjdd31cChgi40YhZdXUSyiPGkAjPalUL43+/v6/e3p6btC4PHB5XsZ9sMqxZJAWbGIxwJz6gfkAWl5jcUYUbU1+3D60uIp0PPwiNR/wZAW3HERRh5Sy4C3LEhdoiAn368b6xhdoxKLRVn5nXmDpfZZFg7J00f5QgRYJlkV5GWyJVnk2yRpUKBaLFZ6QOYMFaAdW0x08xcXDr5E9E8V3wAmFD7NseO3pMf8uh1xuJYuzQuGjMJreT4rJc4/XrvZk6aZ0yZ47WPkm47M55mxnET23IrW1tRU8DUBFBlf2faYzcptGuefETRix9+NXDNhLHJmpPTenAON1xMyQRbZevaV5ooanwrbsdSz6kPF8kaEz7o9CqOEAvPO59yuFccBR4a/MjGnfNDp5M2IzgQnpd8QB41NBoxRvarWyVrgRe77Ad4vhHzX6H41S8l2eitO9ZR+/+dNDZ3lqbsW+VN/52x12YxlY04xbZd5IqUSbCd8BSiLby13AlTWwSnx6tvKNY10LzCmhm7E3kTiFYqAp/a/4lZCSUYIX6Frffmb86K6nxqJknDoZVD1Q48S0ajc1FBTXU8mFzVs/G77OmgdK0XLLZ7nNnGHuXvmn/w9yYrwzUvIefzAI8S83C2sS1J4rmAAAAABJRU5ErkJggg==" />
        <script type="text/javascript">
            /*! jQuery v@1.8.0 jquery.com | jquery.org/license */
            (function(a,b){function G(a){var b=F[a]={};return p.each(a.split(s),function(a,c){b[c]=!0}),b}function J(a,c,d){if(d===b&&a.nodeType===1){var e="data-"+c.replace(I,"-$1").toLowerCase();d=a.getAttribute(e);if(typeof d=="string"){try{d=d==="true"?!0:d==="false"?!1:d==="null"?null:+d+""===d?+d:H.test(d)?p.parseJSON(d):d}catch(f){}p.data(a,c,d)}else d=b}return d}function K(a){var b;for(b in a){if(b==="data"&&p.isEmptyObject(a[b]))continue;if(b!=="toJSON")return!1}return!0}function ba(){return!1}function bb(){return!0}function bh(a){return!a||!a.parentNode||a.parentNode.nodeType===11}function bi(a,b){do a=a[b];while(a&&a.nodeType!==1);return a}function bj(a,b,c){b=b||0;if(p.isFunction(b))return p.grep(a,function(a,d){var e=!!b.call(a,d,a);return e===c});if(b.nodeType)return p.grep(a,function(a,d){return a===b===c});if(typeof b=="string"){var d=p.grep(a,function(a){return a.nodeType===1});if(be.test(b))return p.filter(b,d,!c);b=p.filter(b,d)}return p.grep(a,function(a,d){return p.inArray(a,b)>=0===c})}function bk(a){var b=bl.split("|"),c=a.createDocumentFragment();if(c.createElement)while(b.length)c.createElement(b.pop());return c}function bC(a,b){return a.getElementsByTagName(b)[0]||a.appendChild(a.ownerDocument.createElement(b))}function bD(a,b){if(b.nodeType!==1||!p.hasData(a))return;var c,d,e,f=p._data(a),g=p._data(b,f),h=f.events;if(h){delete g.handle,g.events={};for(c in h)for(d=0,e=h[c].length;d<e;d++)p.event.add(b,c,h[c][d])}g.data&&(g.data=p.extend({},g.data))}function bE(a,b){var c;if(b.nodeType!==1)return;b.clearAttributes&&b.clearAttributes(),b.mergeAttributes&&b.mergeAttributes(a),c=b.nodeName.toLowerCase(),c==="object"?(b.parentNode&&(b.outerHTML=a.outerHTML),p.support.html5Clone&&a.innerHTML&&!p.trim(b.innerHTML)&&(b.innerHTML=a.innerHTML)):c==="input"&&bv.test(a.type)?(b.defaultChecked=b.checked=a.checked,b.value!==a.value&&(b.value=a.value)):c==="option"?b.selected=a.defaultSelected:c==="input"||c==="textarea"?b.defaultValue=a.defaultValue:c==="script"&&b.text!==a.text&&(b.text=a.text),b.removeAttribute(p.expando)}function bF(a){return typeof a.getElementsByTagName!="undefined"?a.getElementsByTagName("*"):typeof a.querySelectorAll!="undefined"?a.querySelectorAll("*"):[]}function bG(a){bv.test(a.type)&&(a.defaultChecked=a.checked)}function bX(a,b){if(b in a)return b;var c=b.charAt(0).toUpperCase()+b.slice(1),d=b,e=bV.length;while(e--){b=bV[e]+c;if(b in a)return b}return d}function bY(a,b){return a=b||a,p.css(a,"display")==="none"||!p.contains(a.ownerDocument,a)}function bZ(a,b){var c,d,e=[],f=0,g=a.length;for(;f<g;f++){c=a[f];if(!c.style)continue;e[f]=p._data(c,"olddisplay"),b?(!e[f]&&c.style.display==="none"&&(c.style.display=""),c.style.display===""&&bY(c)&&(e[f]=p._data(c,"olddisplay",cb(c.nodeName)))):(d=bH(c,"display"),!e[f]&&d!=="none"&&p._data(c,"olddisplay",d))}for(f=0;f<g;f++){c=a[f];if(!c.style)continue;if(!b||c.style.display==="none"||c.style.display==="")c.style.display=b?e[f]||"":"none"}return a}function b$(a,b,c){var d=bO.exec(b);return d?Math.max(0,d[1]-(c||0))+(d[2]||"px"):b}function b_(a,b,c,d){var e=c===(d?"border":"content")?4:b==="width"?1:0,f=0;for(;e<4;e+=2)c==="margin"&&(f+=p.css(a,c+bU[e],!0)),d?(c==="content"&&(f-=parseFloat(bH(a,"padding"+bU[e]))||0),c!=="margin"&&(f-=parseFloat(bH(a,"border"+bU[e]+"Width"))||0)):(f+=parseFloat(bH(a,"padding"+bU[e]))||0,c!=="padding"&&(f+=parseFloat(bH(a,"border"+bU[e]+"Width"))||0));return f}function ca(a,b,c){var d=b==="width"?a.offsetWidth:a.offsetHeight,e=!0,f=p.support.boxSizing&&p.css(a,"boxSizing")==="border-box";if(d<=0){d=bH(a,b);if(d<0||d==null)d=a.style[b];if(bP.test(d))return d;e=f&&(p.support.boxSizingReliable||d===a.style[b]),d=parseFloat(d)||0}return d+b_(a,b,c||(f?"border":"content"),e)+"px"}function cb(a){if(bR[a])return bR[a];var b=p("<"+a+">").appendTo(e.body),c=b.css("display");b.remove();if(c==="none"||c===""){bI=e.body.appendChild(bI||p.extend(e.createElement("iframe"),{frameBorder:0,width:0,height:0}));if(!bJ||!bI.createElement)bJ=(bI.contentWindow||bI.contentDocument).document,bJ.write("<!doctype html><html><body>"),bJ.close();b=bJ.body.appendChild(bJ.createElement(a)),c=bH(b,"display"),e.body.removeChild(bI)}return bR[a]=c,c}function ch(a,b,c,d){var e;if(p.isArray(b))p.each(b,function(b,e){c||cd.test(a)?d(a,e):ch(a+"["+(typeof e=="object"?b:"")+"]",e,c,d)});else if(!c&&p.type(b)==="object")for(e in b)ch(a+"["+e+"]",b[e],c,d);else d(a,b)}function cy(a){return function(b,c){typeof b!="string"&&(c=b,b="*");var d,e,f,g=b.toLowerCase().split(s),h=0,i=g.length;if(p.isFunction(c))for(;h<i;h++)d=g[h],f=/^\+/.test(d),f&&(d=d.substr(1)||"*"),e=a[d]=a[d]||[],e[f?"unshift":"push"](c)}}function cz(a,c,d,e,f,g){f=f||c.dataTypes[0],g=g||{},g[f]=!0;var h,i=a[f],j=0,k=i?i.length:0,l=a===cu;for(;j<k&&(l||!h);j++)h=i[j](c,d,e),typeof h=="string"&&(!l||g[h]?h=b:(c.dataTypes.unshift(h),h=cz(a,c,d,e,h,g)));return(l||!h)&&!g["*"]&&(h=cz(a,c,d,e,"*",g)),h}function cA(a,c){var d,e,f=p.ajaxSettings.flatOptions||{};for(d in c)c[d]!==b&&((f[d]?a:e||(e={}))[d]=c[d]);e&&p.extend(!0,a,e)}function cB(a,c,d){var e,f,g,h,i=a.contents,j=a.dataTypes,k=a.responseFields;for(f in k)f in d&&(c[k[f]]=d[f]);while(j[0]==="*")j.shift(),e===b&&(e=a.mimeType||c.getResponseHeader("content-type"));if(e)for(f in i)if(i[f]&&i[f].test(e)){j.unshift(f);break}if(j[0]in d)g=j[0];else{for(f in d){if(!j[0]||a.converters[f+" "+j[0]]){g=f;break}h||(h=f)}g=g||h}if(g)return g!==j[0]&&j.unshift(g),d[g]}function cC(a,b){var c,d,e,f,g=a.dataTypes.slice(),h=g[0],i={},j=0;a.dataFilter&&(b=a.dataFilter(b,a.dataType));if(g[1])for(c in a.converters)i[c.toLowerCase()]=a.converters[c];for(;e=g[++j];)if(e!=="*"){if(h!=="*"&&h!==e){c=i[h+" "+e]||i["* "+e];if(!c)for(d in i){f=d.split(" ");if(f[1]===e){c=i[h+" "+f[0]]||i["* "+f[0]];if(c){c===!0?c=i[d]:i[d]!==!0&&(e=f[0],g.splice(j--,0,e));break}}}if(c!==!0)if(c&&a["throws"])b=c(b);else try{b=c(b)}catch(k){return{state:"parsererror",error:c?k:"No conversion from "+h+" to "+e}}}h=e}return{state:"success",data:b}}function cK(){try{return new a.XMLHttpRequest}catch(b){}}function cL(){try{return new a.ActiveXObject("Microsoft.XMLHTTP")}catch(b){}}function cT(){return setTimeout(function(){cM=b},0),cM=p.now()}function cU(a,b){p.each(b,function(b,c){var d=(cS[b]||[]).concat(cS["*"]),e=0,f=d.length;for(;e<f;e++)if(d[e].call(a,b,c))return})}function cV(a,b,c){var d,e=0,f=0,g=cR.length,h=p.Deferred().always(function(){delete i.elem}),i=function(){var b=cM||cT(),c=Math.max(0,j.startTime+j.duration-b),d=1-(c/j.duration||0),e=0,f=j.tweens.length;for(;e<f;e++)j.tweens[e].run(d);return h.notifyWith(a,[j,d,c]),d<1&&f?c:(h.resolveWith(a,[j]),!1)},j=h.promise({elem:a,props:p.extend({},b),opts:p.extend(!0,{specialEasing:{}},c),originalProperties:b,originalOptions:c,startTime:cM||cT(),duration:c.duration,tweens:[],createTween:function(b,c,d){var e=p.Tween(a,j.opts,b,c,j.opts.specialEasing[b]||j.opts.easing);return j.tweens.push(e),e},stop:function(b){var c=0,d=b?j.tweens.length:0;for(;c<d;c++)j.tweens[c].run(1);return b?h.resolveWith(a,[j,b]):h.rejectWith(a,[j,b]),this}}),k=j.props;cW(k,j.opts.specialEasing);for(;e<g;e++){d=cR[e].call(j,a,k,j.opts);if(d)return d}return cU(j,k),p.isFunction(j.opts.start)&&j.opts.start.call(a,j),p.fx.timer(p.extend(i,{anim:j,queue:j.opts.queue,elem:a})),j.progress(j.opts.progress).done(j.opts.done,j.opts.complete).fail(j.opts.fail).always(j.opts.always)}function cW(a,b){var c,d,e,f,g;for(c in a){d=p.camelCase(c),e=b[d],f=a[c],p.isArray(f)&&(e=f[1],f=a[c]=f[0]),c!==d&&(a[d]=f,delete a[c]),g=p.cssHooks[d];if(g&&"expand"in g){f=g.expand(f),delete a[d];for(c in f)c in a||(a[c]=f[c],b[c]=e)}else b[d]=e}}function cX(a,b,c){var d,e,f,g,h,i,j,k,l=this,m=a.style,n={},o=[],q=a.nodeType&&bY(a);c.queue||(j=p._queueHooks(a,"fx"),j.unqueued==null&&(j.unqueued=0,k=j.empty.fire,j.empty.fire=function(){j.unqueued||k()}),j.unqueued++,l.always(function(){l.always(function(){j.unqueued--,p.queue(a,"fx").length||j.empty.fire()})})),a.nodeType===1&&("height"in b||"width"in b)&&(c.overflow=[m.overflow,m.overflowX,m.overflowY],p.css(a,"display")==="inline"&&p.css(a,"float")==="none"&&(!p.support.inlineBlockNeedsLayout||cb(a.nodeName)==="inline"?m.display="inline-block":m.zoom=1)),c.overflow&&(m.overflow="hidden",p.support.shrinkWrapBlocks||l.done(function(){m.overflow=c.overflow[0],m.overflowX=c.overflow[1],m.overflowY=c.overflow[2]}));for(d in b){f=b[d];if(cO.exec(f)){delete b[d];if(f===(q?"hide":"show"))continue;o.push(d)}}g=o.length;if(g){h=p._data(a,"fxshow")||p._data(a,"fxshow",{}),q?p(a).show():l.done(function(){p(a).hide()}),l.done(function(){var b;p.removeData(a,"fxshow",!0);for(b in n)p.style(a,b,n[b])});for(d=0;d<g;d++)e=o[d],i=l.createTween(e,q?h[e]:0),n[e]=h[e]||p.style(a,e),e in h||(h[e]=i.start,q&&(i.end=i.start,i.start=e==="width"||e==="height"?1:0))}}function cY(a,b,c,d,e){return new cY.prototype.init(a,b,c,d,e)}function cZ(a,b){var c,d={height:a},e=0;for(;e<4;e+=2-b)c=bU[e],d["margin"+c]=d["padding"+c]=a;return b&&(d.opacity=d.width=a),d}function c_(a){return p.isWindow(a)?a:a.nodeType===9?a.defaultView||a.parentWindow:!1}var c,d,e=a.document,f=a.location,g=a.navigator,h=a.jQuery,i=a.$,j=Array.prototype.push,k=Array.prototype.slice,l=Array.prototype.indexOf,m=Object.prototype.toString,n=Object.prototype.hasOwnProperty,o=String.prototype.trim,p=function(a,b){return new p.fn.init(a,b,c)},q=/[\-+]?(?:\d*\.|)\d+(?:[eE][\-+]?\d+|)/.source,r=/\S/,s=/\s+/,t=r.test(" ")?/^[\s\xA0]+|[\s\xA0]+$/g:/^\s+|\s+$/g,u=/^(?:[^#<]*(<[\w\W]+>)[^>]*$|#([\w\-]*)$)/,v=/^<(\w+)\s*\/?>(?:<\/\1>|)$/,w=/^[\],:{}\s]*$/,x=/(?:^|:|,)(?:\s*\[)+/g,y=/\\(?:["\\\/bfnrt]|u[\da-fA-F]{4})/g,z=/"[^"\\\r\n]*"|true|false|null|-?(?:\d\d*\.|)\d+(?:[eE][\-+]?\d+|)/g,A=/^-ms-/,B=/-([\da-z])/gi,C=function(a,b){return(b+"").toUpperCase()},D=function(){e.addEventListener?(e.removeEventListener("DOMContentLoaded",D,!1),p.ready()):e.readyState==="complete"&&(e.detachEvent("onreadystatechange",D),p.ready())},E={};p.fn=p.prototype={constructor:p,init:function(a,c,d){var f,g,h,i;if(!a)return this;if(a.nodeType)return this.context=this[0]=a,this.length=1,this;if(typeof a=="string"){a.charAt(0)==="<"&&a.charAt(a.length-1)===">"&&a.length>=3?f=[null,a,null]:f=u.exec(a);if(f&&(f[1]||!c)){if(f[1])return c=c instanceof p?c[0]:c,i=c&&c.nodeType?c.ownerDocument||c:e,a=p.parseHTML(f[1],i,!0),v.test(f[1])&&p.isPlainObject(c)&&this.attr.call(a,c,!0),p.merge(this,a);g=e.getElementById(f[2]);if(g&&g.parentNode){if(g.id!==f[2])return d.find(a);this.length=1,this[0]=g}return this.context=e,this.selector=a,this}return!c||c.jquery?(c||d).find(a):this.constructor(c).find(a)}return p.isFunction(a)?d.ready(a):(a.selector!==b&&(this.selector=a.selector,this.context=a.context),p.makeArray(a,this))},selector:"",jquery:"1.8.0",length:0,size:function(){return this.length},toArray:function(){return k.call(this)},get:function(a){return a==null?this.toArray():a<0?this[this.length+a]:this[a]},pushStack:function(a,b,c){var d=p.merge(this.constructor(),a);return d.prevObject=this,d.context=this.context,b==="find"?d.selector=this.selector+(this.selector?" ":"")+c:b&&(d.selector=this.selector+"."+b+"("+c+")"),d},each:function(a,b){return p.each(this,a,b)},ready:function(a){return p.ready.promise().done(a),this},eq:function(a){return a=+a,a===-1?this.slice(a):this.slice(a,a+1)},first:function(){return this.eq(0)},last:function(){return this.eq(-1)},slice:function(){return this.pushStack(k.apply(this,arguments),"slice",k.call(arguments).join(","))},map:function(a){return this.pushStack(p.map(this,function(b,c){return a.call(b,c,b)}))},end:function(){return this.prevObject||this.constructor(null)},push:j,sort:[].sort,splice:[].splice},p.fn.init.prototype=p.fn,p.extend=p.fn.extend=function(){var a,c,d,e,f,g,h=arguments[0]||{},i=1,j=arguments.length,k=!1;typeof h=="boolean"&&(k=h,h=arguments[1]||{},i=2),typeof h!="object"&&!p.isFunction(h)&&(h={}),j===i&&(h=this,--i);for(;i<j;i++)if((a=arguments[i])!=null)for(c in a){d=h[c],e=a[c];if(h===e)continue;k&&e&&(p.isPlainObject(e)||(f=p.isArray(e)))?(f?(f=!1,g=d&&p.isArray(d)?d:[]):g=d&&p.isPlainObject(d)?d:{},h[c]=p.extend(k,g,e)):e!==b&&(h[c]=e)}return h},p.extend({noConflict:function(b){return a.$===p&&(a.$=i),b&&a.jQuery===p&&(a.jQuery=h),p},isReady:!1,readyWait:1,holdReady:function(a){a?p.readyWait++:p.ready(!0)},ready:function(a){if(a===!0?--p.readyWait:p.isReady)return;if(!e.body)return setTimeout(p.ready,1);p.isReady=!0;if(a!==!0&&--p.readyWait>0)return;d.resolveWith(e,[p]),p.fn.trigger&&p(e).trigger("ready").off("ready")},isFunction:function(a){return p.type(a)==="function"},isArray:Array.isArray||function(a){return p.type(a)==="array"},isWindow:function(a){return a!=null&&a==a.window},isNumeric:function(a){return!isNaN(parseFloat(a))&&isFinite(a)},type:function(a){return a==null?String(a):E[m.call(a)]||"object"},isPlainObject:function(a){if(!a||p.type(a)!=="object"||a.nodeType||p.isWindow(a))return!1;try{if(a.constructor&&!n.call(a,"constructor")&&!n.call(a.constructor.prototype,"isPrototypeOf"))return!1}catch(c){return!1}var d;for(d in a);return d===b||n.call(a,d)},isEmptyObject:function(a){var b;for(b in a)return!1;return!0},error:function(a){throw new Error(a)},parseHTML:function(a,b,c){var d;return!a||typeof a!="string"?null:(typeof b=="boolean"&&(c=b,b=0),b=b||e,(d=v.exec(a))?[b.createElement(d[1])]:(d=p.buildFragment([a],b,c?null:[]),p.merge([],(d.cacheable?p.clone(d.fragment):d.fragment).childNodes)))},parseJSON:function(b){if(!b||typeof b!="string")return null;b=p.trim(b);if(a.JSON&&a.JSON.parse)return a.JSON.parse(b);if(w.test(b.replace(y,"@").replace(z,"]").replace(x,"")))return(new Function("return "+b))();p.error("Invalid JSON: "+b)},parseXML:function(c){var d,e;if(!c||typeof c!="string")return null;try{a.DOMParser?(e=new DOMParser,d=e.parseFromString(c,"text/xml")):(d=new ActiveXObject("Microsoft.XMLDOM"),d.async="false",d.loadXML(c))}catch(f){d=b}return(!d||!d.documentElement||d.getElementsByTagName("parsererror").length)&&p.error("Invalid XML: "+c),d},noop:function(){},globalEval:function(b){b&&r.test(b)&&(a.execScript||function(b){a.eval.call(a,b)})(b)},camelCase:function(a){return a.replace(A,"ms-").replace(B,C)},nodeName:function(a,b){return a.nodeName&&a.nodeName.toUpperCase()===b.toUpperCase()},each:function(a,c,d){var e,f=0,g=a.length,h=g===b||p.isFunction(a);if(d){if(h){for(e in a)if(c.apply(a[e],d)===!1)break}else for(;f<g;)if(c.apply(a[f++],d)===!1)break}else if(h){for(e in a)if(c.call(a[e],e,a[e])===!1)break}else for(;f<g;)if(c.call(a[f],f,a[f++])===!1)break;return a},trim:o?function(a){return a==null?"":o.call(a)}:function(a){return a==null?"":a.toString().replace(t,"")},makeArray:function(a,b){var c,d=b||[];return a!=null&&(c=p.type(a),a.length==null||c==="string"||c==="function"||c==="regexp"||p.isWindow(a)?j.call(d,a):p.merge(d,a)),d},inArray:function(a,b,c){var d;if(b){if(l)return l.call(b,a,c);d=b.length,c=c?c<0?Math.max(0,d+c):c:0;for(;c<d;c++)if(c in b&&b[c]===a)return c}return-1},merge:function(a,c){var d=c.length,e=a.length,f=0;if(typeof d=="number")for(;f<d;f++)a[e++]=c[f];else while(c[f]!==b)a[e++]=c[f++];return a.length=e,a},grep:function(a,b,c){var d,e=[],f=0,g=a.length;c=!!c;for(;f<g;f++)d=!!b(a[f],f),c!==d&&e.push(a[f]);return e},map:function(a,c,d){var e,f,g=[],h=0,i=a.length,j=a instanceof p||i!==b&&typeof i=="number"&&(i>0&&a[0]&&a[i-1]||i===0||p.isArray(a));if(j)for(;h<i;h++)e=c(a[h],h,d),e!=null&&(g[g.length]=e);else for(f in a)e=c(a[f],f,d),e!=null&&(g[g.length]=e);return g.concat.apply([],g)},guid:1,proxy:function(a,c){var d,e,f;return typeof c=="string"&&(d=a[c],c=a,a=d),p.isFunction(a)?(e=k.call(arguments,2),f=function(){return a.apply(c,e.concat(k.call(arguments)))},f.guid=a.guid=a.guid||f.guid||p.guid++,f):b},access:function(a,c,d,e,f,g,h){var i,j=d==null,k=0,l=a.length;if(d&&typeof d=="object"){for(k in d)p.access(a,c,k,d[k],1,g,e);f=1}else if(e!==b){i=h===b&&p.isFunction(e),j&&(i?(i=c,c=function(a,b,c){return i.call(p(a),c)}):(c.call(a,e),c=null));if(c)for(;k<l;k++)c(a[k],d,i?e.call(a[k],k,c(a[k],d)):e,h);f=1}return f?a:j?c.call(a):l?c(a[0],d):g},now:function(){return(new Date).getTime()}}),p.ready.promise=function(b){if(!d){d=p.Deferred();if(e.readyState==="complete"||e.readyState!=="loading"&&e.addEventListener)setTimeout(p.ready,1);else if(e.addEventListener)e.addEventListener("DOMContentLoaded",D,!1),a.addEventListener("load",p.ready,!1);else{e.attachEvent("onreadystatechange",D),a.attachEvent("onload",p.ready);var c=!1;try{c=a.frameElement==null&&e.documentElement}catch(f){}c&&c.doScroll&&function g(){if(!p.isReady){try{c.doScroll("left")}catch(a){return setTimeout(g,50)}p.ready()}}()}}return d.promise(b)},p.each("Boolean Number String Function Array Date RegExp Object".split(" "),function(a,b){E["[object "+b+"]"]=b.toLowerCase()}),c=p(e);var F={};p.Callbacks=function(a){a=typeof a=="string"?F[a]||G(a):p.extend({},a);var c,d,e,f,g,h,i=[],j=!a.once&&[],k=function(b){c=a.memory&&b,d=!0,h=f||0,f=0,g=i.length,e=!0;for(;i&&h<g;h++)if(i[h].apply(b[0],b[1])===!1&&a.stopOnFalse){c=!1;break}e=!1,i&&(j?j.length&&k(j.shift()):c?i=[]:l.disable())},l={add:function(){if(i){var b=i.length;(function d(b){p.each(b,function(b,c){p.isFunction(c)&&(!a.unique||!l.has(c))?i.push(c):c&&c.length&&d(c)})})(arguments),e?g=i.length:c&&(f=b,k(c))}return this},remove:function(){return i&&p.each(arguments,function(a,b){var c;while((c=p.inArray(b,i,c))>-1)i.splice(c,1),e&&(c<=g&&g--,c<=h&&h--)}),this},has:function(a){return p.inArray(a,i)>-1},empty:function(){return i=[],this},disable:function(){return i=j=c=b,this},disabled:function(){return!i},lock:function(){return j=b,c||l.disable(),this},locked:function(){return!j},fireWith:function(a,b){return b=b||[],b=[a,b.slice?b.slice():b],i&&(!d||j)&&(e?j.push(b):k(b)),this},fire:function(){return l.fireWith(this,arguments),this},fired:function(){return!!d}};return l},p.extend({Deferred:function(a){var b=[["resolve","done",p.Callbacks("once memory"),"resolved"],["reject","fail",p.Callbacks("once memory"),"rejected"],["notify","progress",p.Callbacks("memory")]],c="pending",d={state:function(){return c},always:function(){return e.done(arguments).fail(arguments),this},then:function(){var a=arguments;return p.Deferred(function(c){p.each(b,function(b,d){var f=d[0],g=a[b];e[d[1]](p.isFunction(g)?function(){var a=g.apply(this,arguments);a&&p.isFunction(a.promise)?a.promise().done(c.resolve).fail(c.reject).progress(c.notify):c[f+"With"](this===e?c:this,[a])}:c[f])}),a=null}).promise()},promise:function(a){return typeof a=="object"?p.extend(a,d):d}},e={};return d.pipe=d.then,p.each(b,function(a,f){var g=f[2],h=f[3];d[f[1]]=g.add,h&&g.add(function(){c=h},b[a^1][2].disable,b[2][2].lock),e[f[0]]=g.fire,e[f[0]+"With"]=g.fireWith}),d.promise(e),a&&a.call(e,e),e},when:function(a){var b=0,c=k.call(arguments),d=c.length,e=d!==1||a&&p.isFunction(a.promise)?d:0,f=e===1?a:p.Deferred(),g=function(a,b,c){return function(d){b[a]=this,c[a]=arguments.length>1?k.call(arguments):d,c===h?f.notifyWith(b,c):--e||f.resolveWith(b,c)}},h,i,j;if(d>1){h=new Array(d),i=new Array(d),j=new Array(d);for(;b<d;b++)c[b]&&p.isFunction(c[b].promise)?c[b].promise().done(g(b,j,c)).fail(f.reject).progress(g(b,i,h)):--e}return e||f.resolveWith(j,c),f.promise()}}),p.support=function(){var b,c,d,f,g,h,i,j,k,l,m,n=e.createElement("div");n.setAttribute("className","t"),n.innerHTML="  <link/><table></table><a href='/a'>a</a><input type='checkbox'/>",c=n.getElementsByTagName("*"),d=n.getElementsByTagName("a")[0],d.style.cssText="top:1px;float:left;opacity:.5";if(!c||!c.length||!d)return{};f=e.createElement("select"),g=f.appendChild(e.createElement("option")),h=n.getElementsByTagName("input")[0],b={leadingWhitespace:n.firstChild.nodeType===3,tbody:!n.getElementsByTagName("tbody").length,htmlSerialize:!!n.getElementsByTagName("link").length,style:/top/.test(d.getAttribute("style")),hrefNormalized:d.getAttribute("href")==="/a",opacity:/^0.5/.test(d.style.opacity),cssFloat:!!d.style.cssFloat,checkOn:h.value==="on",optSelected:g.selected,getSetAttribute:n.className!=="t",enctype:!!e.createElement("form").enctype,html5Clone:e.createElement("nav").cloneNode(!0).outerHTML!=="<:nav></:nav>",boxModel:e.compatMode==="CSS1Compat",submitBubbles:!0,changeBubbles:!0,focusinBubbles:!1,deleteExpando:!0,noCloneEvent:!0,inlineBlockNeedsLayout:!1,shrinkWrapBlocks:!1,reliableMarginRight:!0,boxSizingReliable:!0,pixelPosition:!1},h.checked=!0,b.noCloneChecked=h.cloneNode(!0).checked,f.disabled=!0,b.optDisabled=!g.disabled;try{delete n.test}catch(o){b.deleteExpando=!1}!n.addEventListener&&n.attachEvent&&n.fireEvent&&(n.attachEvent("onclick",m=function(){b.noCloneEvent=!1}),n.cloneNode(!0).fireEvent("onclick"),n.detachEvent("onclick",m)),h=e.createElement("input"),h.value="t",h.setAttribute("type","radio"),b.radioValue=h.value==="t",h.setAttribute("checked","checked"),h.setAttribute("name","t"),n.appendChild(h),i=e.createDocumentFragment(),i.appendChild(n.lastChild),b.checkClone=i.cloneNode(!0).cloneNode(!0).lastChild.checked,b.appendChecked=h.checked,i.removeChild(h),i.appendChild(n);if(n.attachEvent)for(k in{submit:!0,change:!0,focusin:!0})j="on"+k,l=j in n,l||(n.setAttribute(j,"return;"),l=typeof n[j]=="function"),b[k+"Bubbles"]=l;return p(function(){var c,d,f,g,h="padding:0;margin:0;border:0;display:block;overflow:hidden;",i=e.getElementsByTagName("body")[0];if(!i)return;c=e.createElement("div"),c.style.cssText="visibility:hidden;border:0;width:0;height:0;position:static;top:0;margin-top:1px",i.insertBefore(c,i.firstChild),d=e.createElement("div"),c.appendChild(d),d.innerHTML="<table><tr><td></td><td>t</td></tr></table>",f=d.getElementsByTagName("td"),f[0].style.cssText="padding:0;margin:0;border:0;display:none",l=f[0].offsetHeight===0,f[0].style.display="",f[1].style.display="none",b.reliableHiddenOffsets=l&&f[0].offsetHeight===0,d.innerHTML="",d.style.cssText="box-sizing:border-box;-moz-box-sizing:border-box;-webkit-box-sizing:border-box;padding:1px;border:1px;display:block;width:4px;margin-top:1%;position:absolute;top:1%;",b.boxSizing=d.offsetWidth===4,b.doesNotIncludeMarginInBodyOffset=i.offsetTop!==1,a.getComputedStyle&&(b.pixelPosition=(a.getComputedStyle(d,null)||{}).top!=="1%",b.boxSizingReliable=(a.getComputedStyle(d,null)||{width:"4px"}).width==="4px",g=e.createElement("div"),g.style.cssText=d.style.cssText=h,g.style.marginRight=g.style.width="0",d.style.width="1px",d.appendChild(g),b.reliableMarginRight=!parseFloat((a.getComputedStyle(g,null)||{}).marginRight)),typeof d.style.zoom!="undefined"&&(d.innerHTML="",d.style.cssText=h+"width:1px;padding:1px;display:inline;zoom:1",b.inlineBlockNeedsLayout=d.offsetWidth===3,d.style.display="block",d.style.overflow="visible",d.innerHTML="<div></div>",d.firstChild.style.width="5px",b.shrinkWrapBlocks=d.offsetWidth!==3,c.style.zoom=1),i.removeChild(c),c=d=f=g=null}),i.removeChild(n),c=d=f=g=h=i=n=null,b}();var H=/^(?:\{.*\}|\[.*\])$/,I=/([A-Z])/g;p.extend({cache:{},deletedIds:[],uuid:0,expando:"jQuery"+(p.fn.jquery+Math.random()).replace(/\D/g,""),noData:{embed:!0,object:"clsid:D27CDB6E-AE6D-11cf-96B8-444553540000",applet:!0},hasData:function(a){return a=a.nodeType?p.cache[a[p.expando]]:a[p.expando],!!a&&!K(a)},data:function(a,c,d,e){if(!p.acceptData(a))return;var f,g,h=p.expando,i=typeof c=="string",j=a.nodeType,k=j?p.cache:a,l=j?a[h]:a[h]&&h;if((!l||!k[l]||!e&&!k[l].data)&&i&&d===b)return;l||(j?a[h]=l=p.deletedIds.pop()||++p.uuid:l=h),k[l]||(k[l]={},j||(k[l].toJSON=p.noop));if(typeof c=="object"||typeof c=="function")e?k[l]=p.extend(k[l],c):k[l].data=p.extend(k[l].data,c);return f=k[l],e||(f.data||(f.data={}),f=f.data),d!==b&&(f[p.camelCase(c)]=d),i?(g=f[c],g==null&&(g=f[p.camelCase(c)])):g=f,g},removeData:function(a,b,c){if(!p.acceptData(a))return;var d,e,f,g=a.nodeType,h=g?p.cache:a,i=g?a[p.expando]:p.expando;if(!h[i])return;if(b){d=c?h[i]:h[i].data;if(d){p.isArray(b)||(b in d?b=[b]:(b=p.camelCase(b),b in d?b=[b]:b=b.split(" ")));for(e=0,f=b.length;e<f;e++)delete d[b[e]];if(!(c?K:p.isEmptyObject)(d))return}}if(!c){delete h[i].data;if(!K(h[i]))return}g?p.cleanData([a],!0):p.support.deleteExpando||h!=h.window?delete h[i]:h[i]=null},_data:function(a,b,c){return p.data(a,b,c,!0)},acceptData:function(a){var b=a.nodeName&&p.noData[a.nodeName.toLowerCase()];return!b||b!==!0&&a.getAttribute("classid")===b}}),p.fn.extend({data:function(a,c){var d,e,f,g,h,i=this[0],j=0,k=null;if(a===b){if(this.length){k=p.data(i);if(i.nodeType===1&&!p._data(i,"parsedAttrs")){f=i.attributes;for(h=f.length;j<h;j++)g=f[j].name,g.indexOf("data-")===0&&(g=p.camelCase(g.substring(5)),J(i,g,k[g]));p._data(i,"parsedAttrs",!0)}}return k}return typeof a=="object"?this.each(function(){p.data(this,a)}):(d=a.split(".",2),d[1]=d[1]?"."+d[1]:"",e=d[1]+"!",p.access(this,function(c){if(c===b)return k=this.triggerHandler("getData"+e,[d[0]]),k===b&&i&&(k=p.data(i,a),k=J(i,a,k)),k===b&&d[1]?this.data(d[0]):k;d[1]=c,this.each(function(){var b=p(this);b.triggerHandler("setData"+e,d),p.data(this,a,c),b.triggerHandler("changeData"+e,d)})},null,c,arguments.length>1,null,!1))},removeData:function(a){return this.each(function(){p.removeData(this,a)})}}),p.extend({queue:function(a,b,c){var d;if(a)return b=(b||"fx")+"queue",d=p._data(a,b),c&&(!d||p.isArray(c)?d=p._data(a,b,p.makeArray(c)):d.push(c)),d||[]},dequeue:function(a,b){b=b||"fx";var c=p.queue(a,b),d=c.shift(),e=p._queueHooks(a,b),f=function(){p.dequeue(a,b)};d==="inprogress"&&(d=c.shift()),d&&(b==="fx"&&c.unshift("inprogress"),delete e.stop,d.call(a,f,e)),!c.length&&e&&e.empty.fire()},_queueHooks:function(a,b){var c=b+"queueHooks";return p._data(a,c)||p._data(a,c,{empty:p.Callbacks("once memory").add(function(){p.removeData(a,b+"queue",!0),p.removeData(a,c,!0)})})}}),p.fn.extend({queue:function(a,c){var d=2;return typeof a!="string"&&(c=a,a="fx",d--),arguments.length<d?p.queue(this[0],a):c===b?this:this.each(function(){var b=p.queue(this,a,c);p._queueHooks(this,a),a==="fx"&&b[0]!=="inprogress"&&p.dequeue(this,a)})},dequeue:function(a){return this.each(function(){p.dequeue(this,a)})},delay:function(a,b){return a=p.fx?p.fx.speeds[a]||a:a,b=b||"fx",this.queue(b,function(b,c){var d=setTimeout(b,a);c.stop=function(){clearTimeout(d)}})},clearQueue:function(a){return this.queue(a||"fx",[])},promise:function(a,c){var d,e=1,f=p.Deferred(),g=this,h=this.length,i=function(){--e||f.resolveWith(g,[g])};typeof a!="string"&&(c=a,a=b),a=a||"fx";while(h--)(d=p._data(g[h],a+"queueHooks"))&&d.empty&&(e++,d.empty.add(i));return i(),f.promise(c)}});var L,M,N,O=/[\t\r\n]/g,P=/\r/g,Q=/^(?:button|input)$/i,R=/^(?:button|input|object|select|textarea)$/i,S=/^a(?:rea|)$/i,T=/^(?:autofocus|autoplay|async|checked|controls|defer|disabled|hidden|loop|multiple|open|readonly|required|scoped|selected)$/i,U=p.support.getSetAttribute;p.fn.extend({attr:function(a,b){return p.access(this,p.attr,a,b,arguments.length>1)},removeAttr:function(a){return this.each(function(){p.removeAttr(this,a)})},prop:function(a,b){return p.access(this,p.prop,a,b,arguments.length>1)},removeProp:function(a){return a=p.propFix[a]||a,this.each(function(){try{this[a]=b,delete this[a]}catch(c){}})},addClass:function(a){var b,c,d,e,f,g,h;if(p.isFunction(a))return this.each(function(b){p(this).addClass(a.call(this,b,this.className))});if(a&&typeof a=="string"){b=a.split(s);for(c=0,d=this.length;c<d;c++){e=this[c];if(e.nodeType===1)if(!e.className&&b.length===1)e.className=a;else{f=" "+e.className+" ";for(g=0,h=b.length;g<h;g++)~f.indexOf(" "+b[g]+" ")||(f+=b[g]+" ");e.className=p.trim(f)}}}return this},removeClass:function(a){var c,d,e,f,g,h,i;if(p.isFunction(a))return this.each(function(b){p(this).removeClass(a.call(this,b,this.className))});if(a&&typeof a=="string"||a===b){c=(a||"").split(s);for(h=0,i=this.length;h<i;h++){e=this[h];if(e.nodeType===1&&e.className){d=(" "+e.className+" ").replace(O," ");for(f=0,g=c.length;f<g;f++)while(d.indexOf(" "+c[f]+" ")>-1)d=d.replace(" "+c[f]+" "," ");e.className=a?p.trim(d):""}}}return this},toggleClass:function(a,b){var c=typeof a,d=typeof b=="boolean";return p.isFunction(a)?this.each(function(c){p(this).toggleClass(a.call(this,c,this.className,b),b)}):this.each(function(){if(c==="string"){var e,f=0,g=p(this),h=b,i=a.split(s);while(e=i[f++])h=d?h:!g.hasClass(e),g[h?"addClass":"removeClass"](e)}else if(c==="undefined"||c==="boolean")this.className&&p._data(this,"__className__",this.className),this.className=this.className||a===!1?"":p._data(this,"__className__")||""})},hasClass:function(a){var b=" "+a+" ",c=0,d=this.length;for(;c<d;c++)if(this[c].nodeType===1&&(" "+this[c].className+" ").replace(O," ").indexOf(b)>-1)return!0;return!1},val:function(a){var c,d,e,f=this[0];if(!arguments.length){if(f)return c=p.valHooks[f.type]||p.valHooks[f.nodeName.toLowerCase()],c&&"get"in c&&(d=c.get(f,"value"))!==b?d:(d=f.value,typeof d=="string"?d.replace(P,""):d==null?"":d);return}return e=p.isFunction(a),this.each(function(d){var f,g=p(this);if(this.nodeType!==1)return;e?f=a.call(this,d,g.val()):f=a,f==null?f="":typeof f=="number"?f+="":p.isArray(f)&&(f=p.map(f,function(a){return a==null?"":a+""})),c=p.valHooks[this.type]||p.valHooks[this.nodeName.toLowerCase()];if(!c||!("set"in c)||c.set(this,f,"value")===b)this.value=f})}}),p.extend({valHooks:{option:{get:function(a){var b=a.attributes.value;return!b||b.specified?a.value:a.text}},select:{get:function(a){var b,c,d,e,f=a.selectedIndex,g=[],h=a.options,i=a.type==="select-one";if(f<0)return null;c=i?f:0,d=i?f+1:h.length;for(;c<d;c++){e=h[c];if(e.selected&&(p.support.optDisabled?!e.disabled:e.getAttribute("disabled")===null)&&(!e.parentNode.disabled||!p.nodeName(e.parentNode,"optgroup"))){b=p(e).val();if(i)return b;g.push(b)}}return i&&!g.length&&h.length?p(h[f]).val():g},set:function(a,b){var c=p.makeArray(b);return p(a).find("option").each(function(){this.selected=p.inArray(p(this).val(),c)>=0}),c.length||(a.selectedIndex=-1),c}}},attrFn:{},attr:function(a,c,d,e){var f,g,h,i=a.nodeType;if(!a||i===3||i===8||i===2)return;if(e&&p.isFunction(p.fn[c]))return p(a)[c](d);if(typeof a.getAttribute=="undefined")return p.prop(a,c,d);h=i!==1||!p.isXMLDoc(a),h&&(c=c.toLowerCase(),g=p.attrHooks[c]||(T.test(c)?M:L));if(d!==b){if(d===null){p.removeAttr(a,c);return}return g&&"set"in g&&h&&(f=g.set(a,d,c))!==b?f:(a.setAttribute(c,""+d),d)}return g&&"get"in g&&h&&(f=g.get(a,c))!==null?f:(f=a.getAttribute(c),f===null?b:f)},removeAttr:function(a,b){var c,d,e,f,g=0;if(b&&a.nodeType===1){d=b.split(s);for(;g<d.length;g++)e=d[g],e&&(c=p.propFix[e]||e,f=T.test(e),f||p.attr(a,e,""),a.removeAttribute(U?e:c),f&&c in a&&(a[c]=!1))}},attrHooks:{type:{set:function(a,b){if(Q.test(a.nodeName)&&a.parentNode)p.error("type property can't be changed");else if(!p.support.radioValue&&b==="radio"&&p.nodeName(a,"input")){var c=a.value;return a.setAttribute("type",b),c&&(a.value=c),b}}},value:{get:function(a,b){return L&&p.nodeName(a,"button")?L.get(a,b):b in a?a.value:null},set:function(a,b,c){if(L&&p.nodeName(a,"button"))return L.set(a,b,c);a.value=b}}},propFix:{tabindex:"tabIndex",readonly:"readOnly","for":"htmlFor","class":"className",maxlength:"maxLength",cellspacing:"cellSpacing",cellpadding:"cellPadding",rowspan:"rowSpan",colspan:"colSpan",usemap:"useMap",frameborder:"frameBorder",contenteditable:"contentEditable"},prop:function(a,c,d){var e,f,g,h=a.nodeType;if(!a||h===3||h===8||h===2)return;return g=h!==1||!p.isXMLDoc(a),g&&(c=p.propFix[c]||c,f=p.propHooks[c]),d!==b?f&&"set"in f&&(e=f.set(a,d,c))!==b?e:a[c]=d:f&&"get"in f&&(e=f.get(a,c))!==null?e:a[c]},propHooks:{tabIndex:{get:function(a){var c=a.getAttributeNode("tabindex");return c&&c.specified?parseInt(c.value,10):R.test(a.nodeName)||S.test(a.nodeName)&&a.href?0:b}}}}),M={get:function(a,c){var d,e=p.prop(a,c);return e===!0||typeof e!="boolean"&&(d=a.getAttributeNode(c))&&d.nodeValue!==!1?c.toLowerCase():b},set:function(a,b,c){var d;return b===!1?p.removeAttr(a,c):(d=p.propFix[c]||c,d in a&&(a[d]=!0),a.setAttribute(c,c.toLowerCase())),c}},U||(N={name:!0,id:!0,coords:!0},L=p.valHooks.button={get:function(a,c){var d;return d=a.getAttributeNode(c),d&&(N[c]?d.value!=="":d.specified)?d.value:b},set:function(a,b,c){var d=a.getAttributeNode(c);return d||(d=e.createAttribute(c),a.setAttributeNode(d)),d.value=b+""}},p.each(["width","height"],function(a,b){p.attrHooks[b]=p.extend(p.attrHooks[b],{set:function(a,c){if(c==="")return a.setAttribute(b,"auto"),c}})}),p.attrHooks.contenteditable={get:L.get,set:function(a,b,c){b===""&&(b="false"),L.set(a,b,c)}}),p.support.hrefNormalized||p.each(["href","src","width","height"],function(a,c){p.attrHooks[c]=p.extend(p.attrHooks[c],{get:function(a){var d=a.getAttribute(c,2);return d===null?b:d}})}),p.support.style||(p.attrHooks.style={get:function(a){return a.style.cssText.toLowerCase()||b},set:function(a,b){return a.style.cssText=""+b}}),p.support.optSelected||(p.propHooks.selected=p.extend(p.propHooks.selected,{get:function(a){var b=a.parentNode;return b&&(b.selectedIndex,b.parentNode&&b.parentNode.selectedIndex),null}})),p.support.enctype||(p.propFix.enctype="encoding"),p.support.checkOn||p.each(["radio","checkbox"],function(){p.valHooks[this]={get:function(a){return a.getAttribute("value")===null?"on":a.value}}}),p.each(["radio","checkbox"],function(){p.valHooks[this]=p.extend(p.valHooks[this],{set:function(a,b){if(p.isArray(b))return a.checked=p.inArray(p(a).val(),b)>=0}})});var V=/^(?:textarea|input|select)$/i,W=/^([^\.]*|)(?:\.(.+)|)$/,X=/(?:^|\s)hover(\.\S+|)\b/,Y=/^key/,Z=/^(?:mouse|contextmenu)|click/,$=/^(?:focusinfocus|focusoutblur)$/,_=function(a){return p.event.special.hover?a:a.replace(X,"mouseenter$1 mouseleave$1")};p.event={add:function(a,c,d,e,f){var g,h,i,j,k,l,m,n,o,q,r;if(a.nodeType===3||a.nodeType===8||!c||!d||!(g=p._data(a)))return;d.handler&&(o=d,d=o.handler,f=o.selector),d.guid||(d.guid=p.guid++),i=g.events,i||(g.events=i={}),h=g.handle,h||(g.handle=h=function(a){return typeof p!="undefined"&&(!a||p.event.triggered!==a.type)?p.event.dispatch.apply(h.elem,arguments):b},h.elem=a),c=p.trim(_(c)).split(" ");for(j=0;j<c.length;j++){k=W.exec(c[j])||[],l=k[1],m=(k[2]||"").split(".").sort(),r=p.event.special[l]||{},l=(f?r.delegateType:r.bindType)||l,r=p.event.special[l]||{},n=p.extend({type:l,origType:k[1],data:e,handler:d,guid:d.guid,selector:f,namespace:m.join(".")},o),q=i[l];if(!q){q=i[l]=[],q.delegateCount=0;if(!r.setup||r.setup.call(a,e,m,h)===!1)a.addEventListener?a.addEventListener(l,h,!1):a.attachEvent&&a.attachEvent("on"+l,h)}r.add&&(r.add.call(a,n),n.handler.guid||(n.handler.guid=d.guid)),f?q.splice(q.delegateCount++,0,n):q.push(n),p.event.global[l]=!0}a=null},global:{},remove:function(a,b,c,d,e){var f,g,h,i,j,k,l,m,n,o,q,r=p.hasData(a)&&p._data(a);if(!r||!(m=r.events))return;b=p.trim(_(b||"")).split(" ");for(f=0;f<b.length;f++){g=W.exec(b[f])||[],h=i=g[1],j=g[2];if(!h){for(h in m)p.event.remove(a,h+b[f],c,d,!0);continue}n=p.event.special[h]||{},h=(d?n.delegateType:n.bindType)||h,o=m[h]||[],k=o.length,j=j?new RegExp("(^|\\.)"+j.split(".").sort().join("\\.(?:.*\\.|)")+"(\\.|$)"):null;for(l=0;l<o.length;l++)q=o[l],(e||i===q.origType)&&(!c||c.guid===q.guid)&&(!j||j.test(q.namespace))&&(!d||d===q.selector||d==="**"&&q.selector)&&(o.splice(l--,1),q.selector&&o.delegateCount--,n.remove&&n.remove.call(a,q));o.length===0&&k!==o.length&&((!n.teardown||n.teardown.call(a,j,r.handle)===!1)&&p.removeEvent(a,h,r.handle),delete m[h])}p.isEmptyObject(m)&&(delete r.handle,p.removeData(a,"events",!0))},customEvent:{getData:!0,setData:!0,changeData:!0},trigger:function(c,d,f,g){if(!f||f.nodeType!==3&&f.nodeType!==8){var h,i,j,k,l,m,n,o,q,r,s=c.type||c,t=[];if($.test(s+p.event.triggered))return;s.indexOf("!")>=0&&(s=s.slice(0,-1),i=!0),s.indexOf(".")>=0&&(t=s.split("."),s=t.shift(),t.sort());if((!f||p.event.customEvent[s])&&!p.event.global[s])return;c=typeof c=="object"?c[p.expando]?c:new p.Event(s,c):new p.Event(s),c.type=s,c.isTrigger=!0,c.exclusive=i,c.namespace=t.join("."),c.namespace_re=c.namespace?new RegExp("(^|\\.)"+t.join("\\.(?:.*\\.|)")+"(\\.|$)"):null,m=s.indexOf(":")<0?"on"+s:"";if(!f){h=p.cache;for(j in h)h[j].events&&h[j].events[s]&&p.event.trigger(c,d,h[j].handle.elem,!0);return}c.result=b,c.target||(c.target=f),d=d!=null?p.makeArray(d):[],d.unshift(c),n=p.event.special[s]||{};if(n.trigger&&n.trigger.apply(f,d)===!1)return;q=[[f,n.bindType||s]];if(!g&&!n.noBubble&&!p.isWindow(f)){r=n.delegateType||s,k=$.test(r+s)?f:f.parentNode;for(l=f;k;k=k.parentNode)q.push([k,r]),l=k;l===(f.ownerDocument||e)&&q.push([l.defaultView||l.parentWindow||a,r])}for(j=0;j<q.length&&!c.isPropagationStopped();j++)k=q[j][0],c.type=q[j][1],o=(p._data(k,"events")||{})[c.type]&&p._data(k,"handle"),o&&o.apply(k,d),o=m&&k[m],o&&p.acceptData(k)&&o.apply(k,d)===!1&&c.preventDefault();return c.type=s,!g&&!c.isDefaultPrevented()&&(!n._default||n._default.apply(f.ownerDocument,d)===!1)&&(s!=="click"||!p.nodeName(f,"a"))&&p.acceptData(f)&&m&&f[s]&&(s!=="focus"&&s!=="blur"||c.target.offsetWidth!==0)&&!p.isWindow(f)&&(l=f[m],l&&(f[m]=null),p.event.triggered=s,f[s](),p.event.triggered=b,l&&(f[m]=l)),c.result}return},dispatch:function(c){c=p.event.fix(c||a.event);var d,e,f,g,h,i,j,k,l,m,n,o=(p._data(this,"events")||{})[c.type]||[],q=o.delegateCount,r=[].slice.call(arguments),s=!c.exclusive&&!c.namespace,t=p.event.special[c.type]||{},u=[];r[0]=c,c.delegateTarget=this;if(t.preDispatch&&t.preDispatch.call(this,c)===!1)return;if(q&&(!c.button||c.type!=="click")){g=p(this),g.context=this;for(f=c.target;f!=this;f=f.parentNode||this)if(f.disabled!==!0||c.type!=="click"){i={},k=[],g[0]=f;for(d=0;d<q;d++)l=o[d],m=l.selector,i[m]===b&&(i[m]=g.is(m)),i[m]&&k.push(l);k.length&&u.push({elem:f,matches:k})}}o.length>q&&u.push({elem:this,matches:o.slice(q)});for(d=0;d<u.length&&!c.isPropagationStopped();d++){j=u[d],c.currentTarget=j.elem;for(e=0;e<j.matches.length&&!c.isImmediatePropagationStopped();e++){l=j.matches[e];if(s||!c.namespace&&!l.namespace||c.namespace_re&&c.namespace_re.test(l.namespace))c.data=l.data,c.handleObj=l,h=((p.event.special[l.origType]||{}).handle||l.handler).apply(j.elem,r),h!==b&&(c.result=h,h===!1&&(c.preventDefault(),c.stopPropagation()))}}return t.postDispatch&&t.postDispatch.call(this,c),c.result},props:"attrChange attrName relatedNode srcElement altKey bubbles cancelable ctrlKey currentTarget eventPhase metaKey relatedTarget shiftKey target timeStamp view which".split(" "),fixHooks:{},keyHooks:{props:"char charCode key keyCode".split(" "),filter:function(a,b){return a.which==null&&(a.which=b.charCode!=null?b.charCode:b.keyCode),a}},mouseHooks:{props:"button buttons clientX clientY fromElement offsetX offsetY pageX pageY screenX screenY toElement".split(" "),filter:function(a,c){var d,f,g,h=c.button,i=c.fromElement;return a.pageX==null&&c.clientX!=null&&(d=a.target.ownerDocument||e,f=d.documentElement,g=d.body,a.pageX=c.clientX+(f&&f.scrollLeft||g&&g.scrollLeft||0)-(f&&f.clientLeft||g&&g.clientLeft||0),a.pageY=c.clientY+(f&&f.scrollTop||g&&g.scrollTop||0)-(f&&f.clientTop||g&&g.clientTop||0)),!a.relatedTarget&&i&&(a.relatedTarget=i===a.target?c.toElement:i),!a.which&&h!==b&&(a.which=h&1?1:h&2?3:h&4?2:0),a}},fix:function(a){if(a[p.expando])return a;var b,c,d=a,f=p.event.fixHooks[a.type]||{},g=f.props?this.props.concat(f.props):this.props;a=p.Event(d);for(b=g.length;b;)c=g[--b],a[c]=d[c];return a.target||(a.target=d.srcElement||e),a.target.nodeType===3&&(a.target=a.target.parentNode),a.metaKey=!!a.metaKey,f.filter?f.filter(a,d):a},special:{ready:{setup:p.bindReady},load:{noBubble:!0},focus:{delegateType:"focusin"},blur:{delegateType:"focusout"},beforeunload:{setup:function(a,b,c){p.isWindow(this)&&(this.onbeforeunload=c)},teardown:function(a,b){this.onbeforeunload===b&&(this.onbeforeunload=null)}}},simulate:function(a,b,c,d){var e=p.extend(new p.Event,c,{type:a,isSimulated:!0,originalEvent:{}});d?p.event.trigger(e,null,b):p.event.dispatch.call(b,e),e.isDefaultPrevented()&&c.preventDefault()}},p.event.handle=p.event.dispatch,p.removeEvent=e.removeEventListener?function(a,b,c){a.removeEventListener&&a.removeEventListener(b,c,!1)}:function(a,b,c){var d="on"+b;a.detachEvent&&(typeof a[d]=="undefined"&&(a[d]=null),a.detachEvent(d,c))},p.Event=function(a,b){if(this instanceof p.Event)a&&a.type?(this.originalEvent=a,this.type=a.type,this.isDefaultPrevented=a.defaultPrevented||a.returnValue===!1||a.getPreventDefault&&a.getPreventDefault()?bb:ba):this.type=a,b&&p.extend(this,b),this.timeStamp=a&&a.timeStamp||p.now(),this[p.expando]=!0;else return new p.Event(a,b)},p.Event.prototype={preventDefault:function(){this.isDefaultPrevented=bb;var a=this.originalEvent;if(!a)return;a.preventDefault?a.preventDefault():a.returnValue=!1},stopPropagation:function(){this.isPropagationStopped=bb;var a=this.originalEvent;if(!a)return;a.stopPropagation&&a.stopPropagation(),a.cancelBubble=!0},stopImmediatePropagation:function(){this.isImmediatePropagationStopped=bb,this.stopPropagation()},isDefaultPrevented:ba,isPropagationStopped:ba,isImmediatePropagationStopped:ba},p.each({mouseenter:"mouseover",mouseleave:"mouseout"},function(a,b){p.event.special[a]={delegateType:b,bindType:b,handle:function(a){var c,d=this,e=a.relatedTarget,f=a.handleObj,g=f.selector;if(!e||e!==d&&!p.contains(d,e))a.type=f.origType,c=f.handler.apply(this,arguments),a.type=b;return c}}}),p.support.submitBubbles||(p.event.special.submit={setup:function(){if(p.nodeName(this,"form"))return!1;p.event.add(this,"click._submit keypress._submit",function(a){var c=a.target,d=p.nodeName(c,"input")||p.nodeName(c,"button")?c.form:b;d&&!p._data(d,"_submit_attached")&&(p.event.add(d,"submit._submit",function(a){a._submit_bubble=!0}),p._data(d,"_submit_attached",!0))})},postDispatch:function(a){a._submit_bubble&&(delete a._submit_bubble,this.parentNode&&!a.isTrigger&&p.event.simulate("submit",this.parentNode,a,!0))},teardown:function(){if(p.nodeName(this,"form"))return!1;p.event.remove(this,"._submit")}}),p.support.changeBubbles||(p.event.special.change={setup:function(){if(V.test(this.nodeName)){if(this.type==="checkbox"||this.type==="radio")p.event.add(this,"propertychange._change",function(a){a.originalEvent.propertyName==="checked"&&(this._just_changed=!0)}),p.event.add(this,"click._change",function(a){this._just_changed&&!a.isTrigger&&(this._just_changed=!1),p.event.simulate("change",this,a,!0)});return!1}p.event.add(this,"beforeactivate._change",function(a){var b=a.target;V.test(b.nodeName)&&!p._data(b,"_change_attached")&&(p.event.add(b,"change._change",function(a){this.parentNode&&!a.isSimulated&&!a.isTrigger&&p.event.simulate("change",this.parentNode,a,!0)}),p._data(b,"_change_attached",!0))})},handle:function(a){var b=a.target;if(this!==b||a.isSimulated||a.isTrigger||b.type!=="radio"&&b.type!=="checkbox")return a.handleObj.handler.apply(this,arguments)},teardown:function(){return p.event.remove(this,"._change"),V.test(this.nodeName)}}),p.support.focusinBubbles||p.each({focus:"focusin",blur:"focusout"},function(a,b){var c=0,d=function(a){p.event.simulate(b,a.target,p.event.fix(a),!0)};p.event.special[b]={setup:function(){c++===0&&e.addEventListener(a,d,!0)},teardown:function(){--c===0&&e.removeEventListener(a,d,!0)}}}),p.fn.extend({on:function(a,c,d,e,f){var g,h;if(typeof a=="object"){typeof c!="string"&&(d=d||c,c=b);for(h in a)this.on(h,c,d,a[h],f);return this}d==null&&e==null?(e=c,d=c=b):e==null&&(typeof c=="string"?(e=d,d=b):(e=d,d=c,c=b));if(e===!1)e=ba;else if(!e)return this;return f===1&&(g=e,e=function(a){return p().off(a),g.apply(this,arguments)},e.guid=g.guid||(g.guid=p.guid++)),this.each(function(){p.event.add(this,a,e,d,c)})},one:function(a,b,c,d){return this.on(a,b,c,d,1)},off:function(a,c,d){var e,f;if(a&&a.preventDefault&&a.handleObj)return e=a.handleObj,p(a.delegateTarget).off(e.namespace?e.origType+"."+e.namespace:e.origType,e.selector,e.handler),this;if(typeof a=="object"){for(f in a)this.off(f,c,a[f]);return this}if(c===!1||typeof c=="function")d=c,c=b;return d===!1&&(d=ba),this.each(function(){p.event.remove(this,a,d,c)})},bind:function(a,b,c){return this.on(a,null,b,c)},unbind:function(a,b){return this.off(a,null,b)},live:function(a,b,c){return p(this.context).on(a,this.selector,b,c),this},die:function(a,b){return p(this.context).off(a,this.selector||"**",b),this},delegate:function(a,b,c,d){return this.on(b,a,c,d)},undelegate:function(a,b,c){return arguments.length==1?this.off(a,"**"):this.off(b,a||"**",c)},trigger:function(a,b){return this.each(function(){p.event.trigger(a,b,this)})},triggerHandler:function(a,b){if(this[0])return p.event.trigger(a,b,this[0],!0)},toggle:function(a){var b=arguments,c=a.guid||p.guid++,d=0,e=function(c){var e=(p._data(this,"lastToggle"+a.guid)||0)%d;return p._data(this,"lastToggle"+a.guid,e+1),c.preventDefault(),b[e].apply(this,arguments)||!1};e.guid=c;while(d<b.length)b[d++].guid=c;return this.click(e)},hover:function(a,b){return this.mouseenter(a).mouseleave(b||a)}}),p.each("blur focus focusin focusout load resize scroll unload click dblclick mousedown mouseup mousemove mouseover mouseout mouseenter mouseleave change select submit keydown keypress keyup error contextmenu".split(" "),function(a,b){p.fn[b]=function(a,c){return c==null&&(c=a,a=null),arguments.length>0?this.on(b,null,a,c):this.trigger(b)},Y.test(b)&&(p.event.fixHooks[b]=p.event.keyHooks),Z.test(b)&&(p.event.fixHooks[b]=p.event.mouseHooks)}),function(a,b){function bd(a,b,c,d){var e=0,f=b.length;for(;e<f;e++)Z(a,b[e],c,d)}function be(a,b,c,d,e,f){var g,h=$.setFilters[b.toLowerCase()];return h||Z.error(b),(a||!(g=e))&&bd(a||"*",d,g=[],e),g.length>0?h(g,c,f):[]}function bf(a,c,d,e,f){var g,h,i,j,k,l,m,n,p=0,q=f.length,s=L.POS,t=new RegExp("^"+s.source+"(?!"+r+")","i"),u=function(){var a=1,c=arguments.length-2;for(;a<c;a++)arguments[a]===b&&(g[a]=b)};for(;p<q;p++){s.exec(""),a=f[p],j=[],i=0,k=e;while(g=s.exec(a)){n=s.lastIndex=g.index+g[0].length;if(n>i){m=a.slice(i,g.index),i=n,l=[c],B.test(m)&&(k&&(l=k),k=e);if(h=H.test(m))m=m.slice(0,-5).replace(B,"$&*");g.length>1&&g[0].replace(t,u),k=be(m,g[1],g[2],l,k,h)}}k?(j=j.concat(k),(m=a.slice(i))&&m!==")"?B.test(m)?bd(m,j,d,e):Z(m,c,d,e?e.concat(k):k):o.apply(d,j)):Z(a,c,d,e)}return q===1?d:Z.uniqueSort(d)}function bg(a,b,c){var d,e,f,g=[],i=0,j=D.exec(a),k=!j.pop()&&!j.pop(),l=k&&a.match(C)||[""],m=$.preFilter,n=$.filter,o=!c&&b!==h;for(;(e=l[i])!=null&&k;i++){g.push(d=[]),o&&(e=" "+e);while(e){k=!1;if(j=B.exec(e))e=e.slice(j[0].length),k=d.push({part:j.pop().replace(A," "),captures:j});for(f in n)(j=L[f].exec(e))&&(!m[f]||(j=m[f](j,b,c)))&&(e=e.slice(j.shift().length),k=d.push({part:f,captures:j}));if(!k)break}}return k||Z.error(a),g}function bh(a,b,e){var f=b.dir,g=m++;return a||(a=function(a){return a===e}),b.first?function(b,c){while(b=b[f])if(b.nodeType===1)return a(b,c)&&b}:function(b,e){var h,i=g+"."+d,j=i+"."+c;while(b=b[f])if(b.nodeType===1){if((h=b[q])===j)return b.sizset;if(typeof h=="string"&&h.indexOf(i)===0){if(b.sizset)return b}else{b[q]=j;if(a(b,e))return b.sizset=!0,b;b.sizset=!1}}}}function bi(a,b){return a?function(c,d){var e=b(c,d);return e&&a(e===!0?c:e,d)}:b}function bj(a,b,c){var d,e,f=0;for(;d=a[f];f++)$.relative[d.part]?e=bh(e,$.relative[d.part],b):(d.captures.push(b,c),e=bi(e,$.filter[d.part].apply(null,d.captures)));return e}function bk(a){return function(b,c){var d,e=0;for(;d=a[e];e++)if(d(b,c))return!0;return!1}}var c,d,e,f,g,h=a.document,i=h.documentElement,j="undefined",k=!1,l=!0,m=0,n=[].slice,o=[].push,q=("sizcache"+Math.random()).replace(".",""),r="[\\x20\\t\\r\\n\\f]",s="(?:\\\\.|[-\\w]|[^\\x00-\\xa0])+",t=s.replace("w","w#"),u="([*^$|!~]?=)",v="\\["+r+"*("+s+")"+r+"*(?:"+u+r+"*(?:(['\"])((?:\\\\.|[^\\\\])*?)\\3|("+t+")|)|)"+r+"*\\]",w=":("+s+")(?:\\((?:(['\"])((?:\\\\.|[^\\\\])*?)\\2|((?:[^,]|\\\\,|(?:,(?=[^\\[]*\\]))|(?:,(?=[^\\(]*\\))))*))\\)|)",x=":(nth|eq|gt|lt|first|last|even|odd)(?:\\((\\d*)\\)|)(?=[^-]|$)",y=r+"*([\\x20\\t\\r\\n\\f>+~])"+r+"*",z="(?=[^\\x20\\t\\r\\n\\f])(?:\\\\.|"+v+"|"+w.replace(2,7)+"|[^\\\\(),])+",A=new RegExp("^"+r+"+|((?:^|[^\\\\])(?:\\\\.)*)"+r+"+$","g"),B=new RegExp("^"+y),C=new RegExp(z+"?(?="+r+"*,|$)","g"),D=new RegExp("^(?:(?!,)(?:(?:^|,)"+r+"*"+z+")*?|"+r+"*(.*?))(\\)|$)"),E=new RegExp(z.slice(19,-6)+"\\x20\\t\\r\\n\\f>+~])+|"+y,"g"),F=/^(?:#([\w\-]+)|(\w+)|\.([\w\-]+))$/,G=/[\x20\t\r\n\f]*[+~]/,H=/:not\($/,I=/h\d/i,J=/input|select|textarea|button/i,K=/\\(?!\\)/g,L={ID:new RegExp("^#("+s+")"),CLASS:new RegExp("^\\.("+s+")"),NAME:new RegExp("^\\[name=['\"]?("+s+")['\"]?\\]"),TAG:new RegExp("^("+s.replace("[-","[-\\*")+")"),ATTR:new RegExp("^"+v),PSEUDO:new RegExp("^"+w),CHILD:new RegExp("^:(only|nth|last|first)-child(?:\\("+r+"*(even|odd|(([+-]|)(\\d*)n|)"+r+"*(?:([+-]|)"+r+"*(\\d+)|))"+r+"*\\)|)","i"),POS:new RegExp(x,"ig"),needsContext:new RegExp("^"+r+"*[>+~]|"+x,"i")},M={},N=[],O={},P=[],Q=function(a){return a.sizzleFilter=!0,a},R=function(a){return function(b){return b.nodeName.toLowerCase()==="input"&&b.type===a}},S=function(a){return function(b){var c=b.nodeName.toLowerCase();return(c==="input"||c==="button")&&b.type===a}},T=function(a){var b=!1,c=h.createElement("div");try{b=a(c)}catch(d){}return c=null,b},U=T(function(a){a.innerHTML="<select></select>";var b=typeof a.lastChild.getAttribute("multiple");return b!=="boolean"&&b!=="string"}),V=T(function(a){a.id=q+0,a.innerHTML="<a name='"+q+"'></a><div name='"+q+"'></div>",i.insertBefore(a,i.firstChild);var b=h.getElementsByName&&h.getElementsByName(q).length===2+h.getElementsByName(q+0).length;return g=!h.getElementById(q),i.removeChild(a),b}),W=T(function(a){return a.appendChild(h.createComment("")),a.getElementsByTagName("*").length===0}),X=T(function(a){return a.innerHTML="<a href='#'></a>",a.firstChild&&typeof a.firstChild.getAttribute!==j&&a.firstChild.getAttribute("href")==="#"}),Y=T(function(a){return a.innerHTML="<div class='hidden e'></div><div class='hidden'></div>",!a.getElementsByClassName||a.getElementsByClassName("e").length===0?!1:(a.lastChild.className="e",a.getElementsByClassName("e").length!==1)}),Z=function(a,b,c,d){c=c||[],b=b||h;var e,f,g,i,j=b.nodeType;if(j!==1&&j!==9)return[];if(!a||typeof a!="string")return c;g=ba(b);if(!g&&!d)if(e=F.exec(a))if(i=e[1]){if(j===9){f=b.getElementById(i);if(!f||!f.parentNode)return c;if(f.id===i)return c.push(f),c}else if(b.ownerDocument&&(f=b.ownerDocument.getElementById(i))&&bb(b,f)&&f.id===i)return c.push(f),c}else{if(e[2])return o.apply(c,n.call(b.getElementsByTagName(a),0)),c;if((i=e[3])&&Y&&b.getElementsByClassName)return o.apply(c,n.call(b.getElementsByClassName(i),0)),c}return bm(a,b,c,d,g)},$=Z.selectors={cacheLength:50,match:L,order:["ID","TAG"],attrHandle:{},createPseudo:Q,find:{ID:g?function(a,b,c){if(typeof b.getElementById!==j&&!c){var d=b.getElementById(a);return d&&d.parentNode?[d]:[]}}:function(a,c,d){if(typeof c.getElementById!==j&&!d){var e=c.getElementById(a);return e?e.id===a||typeof e.getAttributeNode!==j&&e.getAttributeNode("id").value===a?[e]:b:[]}},TAG:W?function(a,b){if(typeof b.getElementsByTagName!==j)return b.getElementsByTagName(a)}:function(a,b){var c=b.getElementsByTagName(a);if(a==="*"){var d,e=[],f=0;for(;d=c[f];f++)d.nodeType===1&&e.push(d);return e}return c}},relative:{">":{dir:"parentNode",first:!0}," ":{dir:"parentNode"},"+":{dir:"previousSibling",first:!0},"~":{dir:"previousSibling"}},preFilter:{ATTR:function(a){return a[1]=a[1].replace(K,""),a[3]=(a[4]||a[5]||"").replace(K,""),a[2]==="~="&&(a[3]=" "+a[3]+" "),a.slice(0,4)},CHILD:function(a){return a[1]=a[1].toLowerCase(),a[1]==="nth"?(a[2]||Z.error(a[0]),a[3]=+(a[3]?a[4]+(a[5]||1):2*(a[2]==="even"||a[2]==="odd")),a[4]=+(a[6]+a[7]||a[2]==="odd")):a[2]&&Z.error(a[0]),a},PSEUDO:function(a){var b,c=a[4];return L.CHILD.test(a[0])?null:(c&&(b=D.exec(c))&&b.pop()&&(a[0]=a[0].slice(0,b[0].length-c.length-1),c=b[0].slice(0,-1)),a.splice(2,3,c||a[3]),a)}},filter:{ID:g?function(a){return a=a.replace(K,""),function(b){return b.getAttribute("id")===a}}:function(a){return a=a.replace(K,""),function(b){var c=typeof b.getAttributeNode!==j&&b.getAttributeNode("id");return c&&c.value===a}},TAG:function(a){return a==="*"?function(){return!0}:(a=a.replace(K,"").toLowerCase(),function(b){return b.nodeName&&b.nodeName.toLowerCase()===a})},CLASS:function(a){var b=M[a];return b||(b=M[a]=new RegExp("(^|"+r+")"+a+"("+r+"|$)"),N.push(a),N.length>$.cacheLength&&delete M[N.shift()]),function(a){return b.test(a.className||typeof a.getAttribute!==j&&a.getAttribute("class")||"")}},ATTR:function(a,b,c){return b?function(d){var e=Z.attr(d,a),f=e+"";if(e==null)return b==="!=";switch(b){case"=":return f===c;case"!=":return f!==c;case"^=":return c&&f.indexOf(c)===0;case"*=":return c&&f.indexOf(c)>-1;case"$=":return c&&f.substr(f.length-c.length)===c;case"~=":return(" "+f+" ").indexOf(c)>-1;case"|=":return f===c||f.substr(0,c.length+1)===c+"-"}}:function(b){return Z.attr(b,a)!=null}},CHILD:function(a,b,c,d){if(a==="nth"){var e=m++;return function(a){var b,f,g=0,h=a;if(c===1&&d===0)return!0;b=a.parentNode;if(b&&(b[q]!==e||!a.sizset)){for(h=b.firstChild;h;h=h.nextSibling)if(h.nodeType===1){h.sizset=++g;if(h===a)break}b[q]=e}return f=a.sizset-d,c===0?f===0:f%c===0&&f/c>=0}}return function(b){var c=b;switch(a){case"only":case"first":while(c=c.previousSibling)if(c.nodeType===1)return!1;if(a==="first")return!0;c=b;case"last":while(c=c.nextSibling)if(c.nodeType===1)return!1;return!0}}},PSEUDO:function(a,b,c,d){var e=$.pseudos[a]||$.pseudos[a.toLowerCase()];return e||Z.error("unsupported pseudo: "+a),e.sizzleFilter?e(b,c,d):e}},pseudos:{not:Q(function(a,b,c){var d=bl(a.replace(A,"$1"),b,c);return function(a){return!d(a)}}),enabled:function(a){return a.disabled===!1},disabled:function(a){return a.disabled===!0},checked:function(a){var b=a.nodeName.toLowerCase();return b==="input"&&!!a.checked||b==="option"&&!!a.selected},selected:function(a){return a.parentNode&&a.parentNode.selectedIndex,a.selected===!0},parent:function(a){return!$.pseudos.empty(a)},empty:function(a){var b;a=a.firstChild;while(a){if(a.nodeName>"@"||(b=a.nodeType)===3||b===4)return!1;a=a.nextSibling}return!0},contains:Q(function(a){return function(b){return(b.textContent||b.innerText||bc(b)).indexOf(a)>-1}}),has:Q(function(a){return function(b){return Z(a,b).length>0}}),header:function(a){return I.test(a.nodeName)},text:function(a){var b,c;return a.nodeName.toLowerCase()==="input"&&(b=a.type)==="text"&&((c=a.getAttribute("type"))==null||c.toLowerCase()===b)},radio:R("radio"),checkbox:R("checkbox"),file:R("file"),password:R("password"),image:R("image"),submit:S("submit"),reset:S("reset"),button:function(a){var b=a.nodeName.toLowerCase();return b==="input"&&a.type==="button"||b==="button"},input:function(a){return J.test(a.nodeName)},focus:function(a){var b=a.ownerDocument;return a===b.activeElement&&(!b.hasFocus||b.hasFocus())&&(!!a.type||!!a.href)},active:function(a){return a===a.ownerDocument.activeElement}},setFilters:{first:function(a,b,c){return c?a.slice(1):[a[0]]},last:function(a,b,c){var d=a.pop();return c?a:[d]},even:function(a,b,c){var d=[],e=c?1:0,f=a.length;for(;e<f;e=e+2)d.push(a[e]);return d},odd:function(a,b,c){var d=[],e=c?0:1,f=a.length;for(;e<f;e=e+2)d.push(a[e]);return d},lt:function(a,b,c){return c?a.slice(+b):a.slice(0,+b)},gt:function(a,b,c){return c?a.slice(0,+b+1):a.slice(+b+1)},eq:function(a,b,c){var d=a.splice(+b,1);return c?a:d}}};$.setFilters.nth=$.setFilters.eq,$.filters=$.pseudos,X||($.attrHandle={href:function(a){return a.getAttribute("href",2)},type:function(a){return a.getAttribute("type")}}),V&&($.order.push("NAME"),$.find.NAME=function(a,b){if(typeof b.getElementsByName!==j)return b.getElementsByName(a)}),Y&&($.order.splice(1,0,"CLASS"),$.find.CLASS=function(a,b,c){if(typeof b.getElementsByClassName!==j&&!c)return b.getElementsByClassName(a)});try{n.call(i.childNodes,0)[0].nodeType}catch(_){n=function(a){var b,c=[];for(;b=this[a];a++)c.push(b);return c}}var ba=Z.isXML=function(a){var b=a&&(a.ownerDocument||a).documentElement;return b?b.nodeName!=="HTML":!1},bb=Z.contains=i.compareDocumentPosition?function(a,b){return!!(a.compareDocumentPosition(b)&16)}:i.contains?function(a,b){var c=a.nodeType===9?a.documentElement:a,d=b.parentNode;return a===d||!!(d&&d.nodeType===1&&c.contains&&c.contains(d))}:function(a,b){while(b=b.parentNode)if(b===a)return!0;return!1},bc=Z.getText=function(a){var b,c="",d=0,e=a.nodeType;if(e){if(e===1||e===9||e===11){if(typeof a.textContent=="string")return a.textContent;for(a=a.firstChild;a;a=a.nextSibling)c+=bc(a)}else if(e===3||e===4)return a.nodeValue}else for(;b=a[d];d++)c+=bc(b);return c};Z.attr=function(a,b){var c,d=ba(a);return d||(b=b.toLowerCase()),$.attrHandle[b]?$.attrHandle[b](a):U||d?a.getAttribute(b):(c=a.getAttributeNode(b),c?typeof a[b]=="boolean"?a[b]?b:null:c.specified?c.value:null:null)},Z.error=function(a){throw new Error("Syntax error, unrecognized expression: "+a)},[0,0].sort(function(){return l=0}),i.compareDocumentPosition?e=function(a,b){return a===b?(k=!0,0):(!a.compareDocumentPosition||!b.compareDocumentPosition?a.compareDocumentPosition:a.compareDocumentPosition(b)&4)?-1:1}:(e=function(a,b){if(a===b)return k=!0,0;if(a.sourceIndex&&b.sourceIndex)return a.sourceIndex-b.sourceIndex;var c,d,e=[],g=[],h=a.parentNode,i=b.parentNode,j=h;if(h===i)return f(a,b);if(!h)return-1;if(!i)return 1;while(j)e.unshift(j),j=j.parentNode;j=i;while(j)g.unshift(j),j=j.parentNode;c=e.length,d=g.length;for(var l=0;l<c&&l<d;l++)if(e[l]!==g[l])return f(e[l],g[l]);return l===c?f(a,g[l],-1):f(e[l],b,1)},f=function(a,b,c){if(a===b)return c;var d=a.nextSibling;while(d){if(d===b)return-1;d=d.nextSibling}return 1}),Z.uniqueSort=function(a){var b,c=1;if(e){k=l,a.sort(e);if(k)for(;b=a[c];c++)b===a[c-1]&&a.splice(c--,1)}return a};var bl=Z.compile=function(a,b,c){var d,e,f,g=O[a];if(g&&g.context===b)return g;e=bg(a,b,c);for(f=0;d=e[f];f++)e[f]=bj(d,b,c);return g=O[a]=bk(e),g.context=b,g.runs=g.dirruns=0,P.push(a),P.length>$.cacheLength&&delete O[P.shift()],g};Z.matches=function(a,b){return Z(a,null,null,b)},Z.matchesSelector=function(a,b){return Z(b,null,null,[a]).length>0};var bm=function(a,b,e,f,g){a=a.replace(A,"$1");var h,i,j,k,l,m,p,q,r,s=a.match(C),t=a.match(E),u=b.nodeType;if(L.POS.test(a))return bf(a,b,e,f,s);if(f)h=n.call(f,0);else if(s&&s.length===1){if(t.length>1&&u===9&&!g&&(s=L.ID.exec(t[0]))){b=$.find.ID(s[1],b,g)[0];if(!b)return e;a=a.slice(t.shift().length)}q=(s=G.exec(t[0]))&&!s.index&&b.parentNode||b,r=t.pop(),m=r.split(":not")[0];for(j=0,k=$.order.length;j<k;j++){p=$.order[j];if(s=L[p].exec(m)){h=$.find[p]((s[1]||"").replace(K,""),q,g);if(h==null)continue;m===r&&(a=a.slice(0,a.length-r.length)+m.replace(L[p],""),a||o.apply(e,n.call(h,0)));break}}}if(a){i=bl(a,b,g),d=i.dirruns++,h==null&&(h=$.find.TAG("*",G.test(a)&&b.parentNode||b));for(j=0;l=h[j];j++)c=i.runs++,i(l,b)&&e.push(l)}return e};h.querySelectorAll&&function(){var a,b=bm,c=/'|\\/g,d=/\=[\x20\t\r\n\f]*([^'"\]]*)[\x20\t\r\n\f]*\]/g,e=[],f=[":active"],g=i.matchesSelector||i.mozMatchesSelector||i.webkitMatchesSelector||i.oMatchesSelector||i.msMatchesSelector;T(function(a){a.innerHTML="<select><option selected></option></select>",a.querySelectorAll("[selected]").length||e.push("\\["+r+"*(?:checked|disabled|ismap|multiple|readonly|selected|value)"),a.querySelectorAll(":checked").length||e.push(":checked")}),T(function(a){a.innerHTML="<p test=''></p>",a.querySelectorAll("[test^='']").length&&e.push("[*^$]="+r+"*(?:\"\"|'')"),a.innerHTML="<input type='hidden'>",a.querySelectorAll(":enabled").length||e.push(":enabled",":disabled")}),e=e.length&&new RegExp(e.join("|")),bm=function(a,d,f,g,h){if(!g&&!h&&(!e||!e.test(a)))if(d.nodeType===9)try{return o.apply(f,n.call(d.querySelectorAll(a),0)),f}catch(i){}else if(d.nodeType===1&&d.nodeName.toLowerCase()!=="object"){var j=d.getAttribute("id"),k=j||q,l=G.test(a)&&d.parentNode||d;j?k=k.replace(c,"\\$&"):d.setAttribute("id",k);try{return o.apply(f,n.call(l.querySelectorAll(a.replace(C,"[id='"+k+"'] $&")),0)),f}catch(i){}finally{j||d.removeAttribute("id")}}return b(a,d,f,g,h)},g&&(T(function(b){a=g.call(b,"div");try{g.call(b,"[test!='']:sizzle"),f.push($.match.PSEUDO)}catch(c){}}),f=new RegExp(f.join("|")),Z.matchesSelector=function(b,c){c=c.replace(d,"='$1']");if(!ba(b)&&!f.test(c)&&(!e||!e.test(c)))try{var h=g.call(b,c);if(h||a||b.document&&b.document.nodeType!==11)return h}catch(i){}return Z(c,null,null,[b]).length>0})}(),Z.attr=p.attr,p.find=Z,p.expr=Z.selectors,p.expr[":"]=p.expr.pseudos,p.unique=Z.uniqueSort,p.text=Z.getText,p.isXMLDoc=Z.isXML,p.contains=Z.contains}(a);var bc=/Until$/,bd=/^(?:parents|prev(?:Until|All))/,be=/^.[^:#\[\.,]*$/,bf=p.expr.match.needsContext,bg={children:!0,contents:!0,next:!0,prev:!0};p.fn.extend({find:function(a){var b,c,d,e,f,g,h=this;if(typeof a!="string")return p(a).filter(function(){for(b=0,c=h.length;b<c;b++)if(p.contains(h[b],this))return!0});g=this.pushStack("","find",a);for(b=0,c=this.length;b<c;b++){d=g.length,p.find(a,this[b],g);if(b>0)for(e=d;e<g.length;e++)for(f=0;f<d;f++)if(g[f]===g[e]){g.splice(e--,1);break}}return g},has:function(a){var b,c=p(a,this),d=c.length;return this.filter(function(){for(b=0;b<d;b++)if(p.contains(this,c[b]))return!0})},not:function(a){return this.pushStack(bj(this,a,!1),"not",a)},filter:function(a){return this.pushStack(bj(this,a,!0),"filter",a)},is:function(a){return!!a&&(typeof a=="string"?bf.test(a)?p(a,this.context).index(this[0])>=0:p.filter(a,this).length>0:this.filter(a).length>0)},closest:function(a,b){var c,d=0,e=this.length,f=[],g=bf.test(a)||typeof a!="string"?p(a,b||this.context):0;for(;d<e;d++){c=this[d];while(c&&c.ownerDocument&&c!==b&&c.nodeType!==11){if(g?g.index(c)>-1:p.find.matchesSelector(c,a)){f.push(c);break}c=c.parentNode}}return f=f.length>1?p.unique(f):f,this.pushStack(f,"closest",a)},index:function(a){return a?typeof a=="string"?p.inArray(this[0],p(a)):p.inArray(a.jquery?a[0]:a,this):this[0]&&this[0].parentNode?this.prevAll().length:-1},add:function(a,b){var c=typeof a=="string"?p(a,b):p.makeArray(a&&a.nodeType?[a]:a),d=p.merge(this.get(),c);return this.pushStack(bh(c[0])||bh(d[0])?d:p.unique(d))},addBack:function(a){return this.add(a==null?this.prevObject:this.prevObject.filter(a))}}),p.fn.andSelf=p.fn.addBack,p.each({parent:function(a){var b=a.parentNode;return b&&b.nodeType!==11?b:null},parents:function(a){return p.dir(a,"parentNode")},parentsUntil:function(a,b,c){return p.dir(a,"parentNode",c)},next:function(a){return bi(a,"nextSibling")},prev:function(a){return bi(a,"previousSibling")},nextAll:function(a){return p.dir(a,"nextSibling")},prevAll:function(a){return p.dir(a,"previousSibling")},nextUntil:function(a,b,c){return p.dir(a,"nextSibling",c)},prevUntil:function(a,b,c){return p.dir(a,"previousSibling",c)},siblings:function(a){return p.sibling((a.parentNode||{}).firstChild,a)},children:function(a){return p.sibling(a.firstChild)},contents:function(a){return p.nodeName(a,"iframe")?a.contentDocument||a.contentWindow.document:p.merge([],a.childNodes)}},function(a,b){p.fn[a]=function(c,d){var e=p.map(this,b,c);return bc.test(a)||(d=c),d&&typeof d=="string"&&(e=p.filter(d,e)),e=this.length>1&&!bg[a]?p.unique(e):e,this.length>1&&bd.test(a)&&(e=e.reverse()),this.pushStack(e,a,k.call(arguments).join(","))}}),p.extend({filter:function(a,b,c){return c&&(a=":not("+a+")"),b.length===1?p.find.matchesSelector(b[0],a)?[b[0]]:[]:p.find.matches(a,b)},dir:function(a,c,d){var e=[],f=a[c];while(f&&f.nodeType!==9&&(d===b||f.nodeType!==1||!p(f).is(d)))f.nodeType===1&&e.push(f),f=f[c];return e},sibling:function(a,b){var c=[];for(;a;a=a.nextSibling)a.nodeType===1&&a!==b&&c.push(a);return c}});var bl="abbr|article|aside|audio|bdi|canvas|data|datalist|details|figcaption|figure|footer|header|hgroup|mark|meter|nav|output|progress|section|summary|time|video",bm=/ jQuery\d+="(?:null|\d+)"/g,bn=/^\s+/,bo=/<(?!area|br|col|embed|hr|img|input|link|meta|param)(([\w:]+)[^>]*)\/>/gi,bp=/<([\w:]+)/,bq=/<tbody/i,br=/<|&#?\w+;/,bs=/<(?:script|style|link)/i,bt=/<(?:script|object|embed|option|style)/i,bu=new RegExp("<(?:"+bl+")[\\s/>]","i"),bv=/^(?:checkbox|radio)$/,bw=/checked\s*(?:[^=]|=\s*.checked.)/i,bx=/\/(java|ecma)script/i,by=/^\s*<!(?:\[CDATA\[|\-\-)|[\]\-]{2}>\s*$/g,bz={option:[1,"<select multiple='multiple'>","</select>"],legend:[1,"<fieldset>","</fieldset>"],thead:[1,"<table>","</table>"],tr:[2,"<table><tbody>","</tbody></table>"],td:[3,"<table><tbody><tr>","</tr></tbody></table>"],col:[2,"<table><tbody></tbody><colgroup>","</colgroup></table>"],area:[1,"<map>","</map>"],_default:[0,"",""]},bA=bk(e),bB=bA.appendChild(e.createElement("div"));bz.optgroup=bz.option,bz.tbody=bz.tfoot=bz.colgroup=bz.caption=bz.thead,bz.th=bz.td,p.support.htmlSerialize||(bz._default=[1,"X<div>","</div>"]),p.fn.extend({text:function(a){return p.access(this,function(a){return a===b?p.text(this):this.empty().append((this[0]&&this[0].ownerDocument||e).createTextNode(a))},null,a,arguments.length)},wrapAll:function(a){if(p.isFunction(a))return this.each(function(b){p(this).wrapAll(a.call(this,b))});if(this[0]){var b=p(a,this[0].ownerDocument).eq(0).clone(!0);this[0].parentNode&&b.insertBefore(this[0]),b.map(function(){var a=this;while(a.firstChild&&a.firstChild.nodeType===1)a=a.firstChild;return a}).append(this)}return this},wrapInner:function(a){return p.isFunction(a)?this.each(function(b){p(this).wrapInner(a.call(this,b))}):this.each(function(){var b=p(this),c=b.contents();c.length?c.wrapAll(a):b.append(a)})},wrap:function(a){var b=p.isFunction(a);return this.each(function(c){p(this).wrapAll(b?a.call(this,c):a)})},unwrap:function(){return this.parent().each(function(){p.nodeName(this,"body")||p(this).replaceWith(this.childNodes)}).end()},append:function(){return this.domManip(arguments,!0,function(a){(this.nodeType===1||this.nodeType===11)&&this.appendChild(a)})},prepend:function(){return this.domManip(arguments,!0,function(a){(this.nodeType===1||this.nodeType===11)&&this.insertBefore(a,this.firstChild)})},before:function(){if(!bh(this[0]))return this.domManip(arguments,!1,function(a){this.parentNode.insertBefore(a,this)});if(arguments.length){var a=p.clean(arguments);return this.pushStack(p.merge(a,this),"before",this.selector)}},after:function(){if(!bh(this[0]))return this.domManip(arguments,!1,function(a){this.parentNode.insertBefore(a,this.nextSibling)});if(arguments.length){var a=p.clean(arguments);return this.pushStack(p.merge(this,a),"after",this.selector)}},remove:function(a,b){var c,d=0;for(;(c=this[d])!=null;d++)if(!a||p.filter(a,[c]).length)!b&&c.nodeType===1&&(p.cleanData(c.getElementsByTagName("*")),p.cleanData([c])),c.parentNode&&c.parentNode.removeChild(c);return this},empty:function(){var a,b=0;for(;(a=this[b])!=null;b++){a.nodeType===1&&p.cleanData(a.getElementsByTagName("*"));while(a.firstChild)a.removeChild(a.firstChild)}return this},clone:function(a,b){return a=a==null?!1:a,b=b==null?a:b,this.map(function(){return p.clone(this,a,b)})},html:function(a){return p.access(this,function(a){var c=this[0]||{},d=0,e=this.length;if(a===b)return c.nodeType===1?c.innerHTML.replace(bm,""):b;if(typeof a=="string"&&!bs.test(a)&&(p.support.htmlSerialize||!bu.test(a))&&(p.support.leadingWhitespace||!bn.test(a))&&!bz[(bp.exec(a)||["",""])[1].toLowerCase()]){a=a.replace(bo,"<$1></$2>");try{for(;d<e;d++)c=this[d]||{},c.nodeType===1&&(p.cleanData(c.getElementsByTagName("*")),c.innerHTML=a);c=0}catch(f){}}c&&this.empty().append(a)},null,a,arguments.length)},replaceWith:function(a){return bh(this[0])?this.length?this.pushStack(p(p.isFunction(a)?a():a),"replaceWith",a):this:p.isFunction(a)?this.each(function(b){var c=p(this),d=c.html();c.replaceWith(a.call(this,b,d))}):(typeof a!="string"&&(a=p(a).detach()),this.each(function(){var b=this.nextSibling,c=this.parentNode;p(this).remove(),b?p(b).before(a):p(c).append(a)}))},detach:function(a){return this.remove(a,!0)},domManip:function(a,c,d){a=[].concat.apply([],a);var e,f,g,h,i=0,j=a[0],k=[],l=this.length;if(!p.support.checkClone&&l>1&&typeof j=="string"&&bw.test(j))return this.each(function(){p(this).domManip(a,c,d)});if(p.isFunction(j))return this.each(function(e){var f=p(this);a[0]=j.call(this,e,c?f.html():b),f.domManip(a,c,d)});if(this[0]){e=p.buildFragment(a,this,k),g=e.fragment,f=g.firstChild,g.childNodes.length===1&&(g=f);if(f){c=c&&p.nodeName(f,"tr");for(h=e.cacheable||l-1;i<l;i++)d.call(c&&p.nodeName(this[i],"table")?bC(this[i],"tbody"):this[i],i===h?g:p.clone(g,!0,!0))}g=f=null,k.length&&p.each(k,function(a,b){b.src?p.ajax?p.ajax({url:b.src,type:"GET",dataType:"script",async:!1,global:!1,"throws":!0}):p.error("no ajax"):p.globalEval((b.text||b.textContent||b.innerHTML||"").replace(by,"")),b.parentNode&&b.parentNode.removeChild(b)})}return this}}),p.buildFragment=function(a,c,d){var f,g,h,i=a[0];return c=c||e,c=(c[0]||c).ownerDocument||c[0]||c,typeof c.createDocumentFragment=="undefined"&&(c=e),a.length===1&&typeof i=="string"&&i.length<512&&c===e&&i.charAt(0)==="<"&&!bt.test(i)&&(p.support.checkClone||!bw.test(i))&&(p.support.html5Clone||!bu.test(i))&&(g=!0,f=p.fragments[i],h=f!==b),f||(f=c.createDocumentFragment(),p.clean(a,c,f,d),g&&(p.fragments[i]=h&&f)),{fragment:f,cacheable:g}},p.fragments={},p.each({appendTo:"append",prependTo:"prepend",insertBefore:"before",insertAfter:"after",replaceAll:"replaceWith"},function(a,b){p.fn[a]=function(c){var d,e=0,f=[],g=p(c),h=g.length,i=this.length===1&&this[0].parentNode;if((i==null||i&&i.nodeType===11&&i.childNodes.length===1)&&h===1)return g[b](this[0]),this;for(;e<h;e++)d=(e>0?this.clone(!0):this).get(),p(g[e])[b](d),f=f.concat(d);return this.pushStack(f,a,g.selector)}}),p.extend({clone:function(a,b,c){var d,e,f,g;p.support.html5Clone||p.isXMLDoc(a)||!bu.test("<"+a.nodeName+">")?g=a.cloneNode(!0):(bB.innerHTML=a.outerHTML,bB.removeChild(g=bB.firstChild));if((!p.support.noCloneEvent||!p.support.noCloneChecked)&&(a.nodeType===1||a.nodeType===11)&&!p.isXMLDoc(a)){bE(a,g),d=bF(a),e=bF(g);for(f=0;d[f];++f)e[f]&&bE(d[f],e[f])}if(b){bD(a,g);if(c){d=bF(a),e=bF(g);for(f=0;d[f];++f)bD(d[f],e[f])}}return d=e=null,g},clean:function(a,b,c,d){var f,g,h,i,j,k,l,m,n,o,q,r,s=0,t=[];if(!b||typeof b.createDocumentFragment=="undefined")b=e;for(g=b===e&&bA;(h=a[s])!=null;s++){typeof h=="number"&&(h+="");if(!h)continue;if(typeof h=="string")if(!br.test(h))h=b.createTextNode(h);else{g=g||bk(b),l=l||g.appendChild(b.createElement("div")),h=h.replace(bo,"<$1></$2>"),i=(bp.exec(h)||["",""])[1].toLowerCase(),j=bz[i]||bz._default,k=j[0],l.innerHTML=j[1]+h+j[2];while(k--)l=l.lastChild;if(!p.support.tbody){m=bq.test(h),n=i==="table"&&!m?l.firstChild&&l.firstChild.childNodes:j[1]==="<table>"&&!m?l.childNodes:[];for(f=n.length-1;f>=0;--f)p.nodeName(n[f],"tbody")&&!n[f].childNodes.length&&n[f].parentNode.removeChild(n[f])}!p.support.leadingWhitespace&&bn.test(h)&&l.insertBefore(b.createTextNode(bn.exec(h)[0]),l.firstChild),h=l.childNodes,l=g.lastChild}h.nodeType?t.push(h):t=p.merge(t,h)}l&&(g.removeChild(l),h=l=g=null);if(!p.support.appendChecked)for(s=0;(h=t[s])!=null;s++)p.nodeName(h,"input")?bG(h):typeof h.getElementsByTagName!="undefined"&&p.grep(h.getElementsByTagName("input"),bG);if(c){q=function(a){if(!a.type||bx.test(a.type))return d?d.push(a.parentNode?a.parentNode.removeChild(a):a):c.appendChild(a)};for(s=0;(h=t[s])!=null;s++)if(!p.nodeName(h,"script")||!q(h))c.appendChild(h),typeof h.getElementsByTagName!="undefined"&&(r=p.grep(p.merge([],h.getElementsByTagName("script")),q),t.splice.apply(t,[s+1,0].concat(r)),s+=r.length)}return t},cleanData:function(a,b){var c,d,e,f,g=0,h=p.expando,i=p.cache,j=p.support.deleteExpando,k=p.event.special;for(;(e=a[g])!=null;g++)if(b||p.acceptData(e)){d=e[h],c=d&&i[d];if(c){if(c.events)for(f in c.events)k[f]?p.event.remove(e,f):p.removeEvent(e,f,c.handle);i[d]&&(delete i[d],j?delete e[h]:e.removeAttribute?e.removeAttribute(h):e[h]=null,p.deletedIds.push(d))}}}}),function(){var a,b;p.uaMatch=function(a){a=a.toLowerCase();var b=/(chrome)[ \/]([\w.]+)/.exec(a)||/(webkit)[ \/]([\w.]+)/.exec(a)||/(opera)(?:.*version|)[ \/]([\w.]+)/.exec(a)||/(msie) ([\w.]+)/.exec(a)||a.indexOf("compatible")<0&&/(mozilla)(?:.*? rv:([\w.]+)|)/.exec(a)||[];return{browser:b[1]||"",version:b[2]||"0"}},a=p.uaMatch(g.userAgent),b={},a.browser&&(b[a.browser]=!0,b.version=a.version),b.webkit&&(b.safari=!0),p.browser=b,p.sub=function(){function a(b,c){return new a.fn.init(b,c)}p.extend(!0,a,this),a.superclass=this,a.fn=a.prototype=this(),a.fn.constructor=a,a.sub=this.sub,a.fn.init=function c(c,d){return d&&d instanceof p&&!(d instanceof a)&&(d=a(d)),p.fn.init.call(this,c,d,b)},a.fn.init.prototype=a.fn;var b=a(e);return a}}();var bH,bI,bJ,bK=/alpha\([^)]*\)/i,bL=/opacity=([^)]*)/,bM=/^(top|right|bottom|left)$/,bN=/^margin/,bO=new RegExp("^("+q+")(.*)$","i"),bP=new RegExp("^("+q+")(?!px)[a-z%]+$","i"),bQ=new RegExp("^([-+])=("+q+")","i"),bR={},bS={position:"absolute",visibility:"hidden",display:"block"},bT={letterSpacing:0,fontWeight:400,lineHeight:1},bU=["Top","Right","Bottom","Left"],bV=["Webkit","O","Moz","ms"],bW=p.fn.toggle;p.fn.extend({css:function(a,c){return p.access(this,function(a,c,d){return d!==b?p.style(a,c,d):p.css(a,c)},a,c,arguments.length>1)},show:function(){return bZ(this,!0)},hide:function(){return bZ(this)},toggle:function(a,b){var c=typeof a=="boolean";return p.isFunction(a)&&p.isFunction(b)?bW.apply(this,arguments):this.each(function(){(c?a:bY(this))?p(this).show():p(this).hide()})}}),p.extend({cssHooks:{opacity:{get:function(a,b){if(b){var c=bH(a,"opacity");return c===""?"1":c}}}},cssNumber:{fillOpacity:!0,fontWeight:!0,lineHeight:!0,opacity:!0,orphans:!0,widows:!0,zIndex:!0,zoom:!0},cssProps:{"float":p.support.cssFloat?"cssFloat":"styleFloat"},style:function(a,c,d,e){if(!a||a.nodeType===3||a.nodeType===8||!a.style)return;var f,g,h,i=p.camelCase(c),j=a.style;c=p.cssProps[i]||(p.cssProps[i]=bX(j,i)),h=p.cssHooks[c]||p.cssHooks[i];if(d===b)return h&&"get"in h&&(f=h.get(a,!1,e))!==b?f:j[c];g=typeof d,g==="string"&&(f=bQ.exec(d))&&(d=(f[1]+1)*f[2]+parseFloat(p.css(a,c)),g="number");if(d==null||g==="number"&&isNaN(d))return;g==="number"&&!p.cssNumber[i]&&(d+="px");if(!h||!("set"in h)||(d=h.set(a,d,e))!==b)try{j[c]=d}catch(k){}},css:function(a,c,d,e){var f,g,h,i=p.camelCase(c);return c=p.cssProps[i]||(p.cssProps[i]=bX(a.style,i)),h=p.cssHooks[c]||p.cssHooks[i],h&&"get"in h&&(f=h.get(a,!0,e)),f===b&&(f=bH(a,c)),f==="normal"&&c in bT&&(f=bT[c]),d||e!==b?(g=parseFloat(f),d||p.isNumeric(g)?g||0:f):f},swap:function(a,b,c){var d,e,f={};for(e in b)f[e]=a.style[e],a.style[e]=b[e];d=c.call(a);for(e in b)a.style[e]=f[e];return d}}),a.getComputedStyle?bH=function(a,b){var c,d,e,f,g=getComputedStyle(a,null),h=a.style;return g&&(c=g[b],c===""&&!p.contains(a.ownerDocument.documentElement,a)&&(c=p.style(a,b)),bP.test(c)&&bN.test(b)&&(d=h.width,e=h.minWidth,f=h.maxWidth,h.minWidth=h.maxWidth=h.width=c,c=g.width,h.width=d,h.minWidth=e,h.maxWidth=f)),c}:e.documentElement.currentStyle&&(bH=function(a,b){var c,d,e=a.currentStyle&&a.currentStyle[b],f=a.style;return e==null&&f&&f[b]&&(e=f[b]),bP.test(e)&&!bM.test(b)&&(c=f.left,d=a.runtimeStyle&&a.runtimeStyle.left,d&&(a.runtimeStyle.left=a.currentStyle.left),f.left=b==="fontSize"?"1em":e,e=f.pixelLeft+"px",f.left=c,d&&(a.runtimeStyle.left=d)),e===""?"auto":e}),p.each(["height","width"],function(a,b){p.cssHooks[b]={get:function(a,c,d){if(c)return a.offsetWidth!==0||bH(a,"display")!=="none"?ca(a,b,d):p.swap(a,bS,function(){return ca(a,b,d)})},set:function(a,c,d){return b$(a,c,d?b_(a,b,d,p.support.boxSizing&&p.css(a,"boxSizing")==="border-box"):0)}}}),p.support.opacity||(p.cssHooks.opacity={get:function(a,b){return bL.test((b&&a.currentStyle?a.currentStyle.filter:a.style.filter)||"")?.01*parseFloat(RegExp.$1)+"":b?"1":""},set:function(a,b){var c=a.style,d=a.currentStyle,e=p.isNumeric(b)?"alpha(opacity="+b*100+")":"",f=d&&d.filter||c.filter||"";c.zoom=1;if(b>=1&&p.trim(f.replace(bK,""))===""&&c.removeAttribute){c.removeAttribute("filter");if(d&&!d.filter)return}c.filter=bK.test(f)?f.replace(bK,e):f+" "+e}}),p(function(){p.support.reliableMarginRight||(p.cssHooks.marginRight={get:function(a,b){return p.swap(a,{display:"inline-block"},function(){if(b)return bH(a,"marginRight")})}}),!p.support.pixelPosition&&p.fn.position&&p.each(["top","left"],function(a,b){p.cssHooks[b]={get:function(a,c){if(c){var d=bH(a,b);return bP.test(d)?p(a).position()[b]+"px":d}}}})}),p.expr&&p.expr.filters&&(p.expr.filters.hidden=function(a){return a.offsetWidth===0&&a.offsetHeight===0||!p.support.reliableHiddenOffsets&&(a.style&&a.style.display||bH(a,"display"))==="none"},p.expr.filters.visible=function(a){return!p.expr.filters.hidden(a)}),p.each({margin:"",padding:"",border:"Width"},function(a,b){p.cssHooks[a+b]={expand:function(c){var d,e=typeof c=="string"?c.split(" "):[c],f={};for(d=0;d<4;d++)f[a+bU[d]+b]=e[d]||e[d-2]||e[0];return f}},bN.test(a)||(p.cssHooks[a+b].set=b$)});var cc=/%20/g,cd=/\[\]$/,ce=/\r?\n/g,cf=/^(?:color|date|datetime|datetime-local|email|hidden|month|number|password|range|search|tel|text|time|url|week)$/i,cg=/^(?:select|textarea)/i;p.fn.extend({serialize:function(){return p.param(this.serializeArray())},serializeArray:function(){return this.map(function(){return this.elements?p.makeArray(this.elements):this}).filter(function(){return this.name&&!this.disabled&&(this.checked||cg.test(this.nodeName)||cf.test(this.type))}).map(function(a,b){var c=p(this).val();return c==null?null:p.isArray(c)?p.map(c,function(a,c){return{name:b.name,value:a.replace(ce,"\r\n")}}):{name:b.name,value:c.replace(ce,"\r\n")}}).get()}}),p.param=function(a,c){var d,e=[],f=function(a,b){b=p.isFunction(b)?b():b==null?"":b,e[e.length]=encodeURIComponent(a)+"="+encodeURIComponent(b)};c===b&&(c=p.ajaxSettings&&p.ajaxSettings.traditional);if(p.isArray(a)||a.jquery&&!p.isPlainObject(a))p.each(a,function(){f(this.name,this.value)});else for(d in a)ch(d,a[d],c,f);return e.join("&").replace(cc,"+")};var ci,cj,ck=/#.*$/,cl=/^(.*?):[ \t]*([^\r\n]*)\r?$/mg,cm=/^(?:about|app|app\-storage|.+\-extension|file|res|widget):$/,cn=/^(?:GET|HEAD)$/,co=/^\/\//,cp=/\?/,cq=/<script\b[^<]*(?:(?!<\/script>)<[^<]*)*<\/script>/gi,cr=/([?&])_=[^&]*/,cs=/^([\w\+\.\-]+:)(?:\/\/([^\/?#:]*)(?::(\d+)|)|)/,ct=p.fn.load,cu={},cv={},cw=["*/"]+["*"];try{ci=f.href}catch(cx){ci=e.createElement("a"),ci.href="",ci=ci.href}cj=cs.exec(ci.toLowerCase())||[],p.fn.load=function(a,c,d){if(typeof a!="string"&&ct)return ct.apply(this,arguments);if(!this.length)return this;var e,f,g,h=this,i=a.indexOf(" ");return i>=0&&(e=a.slice(i,a.length),a=a.slice(0,i)),p.isFunction(c)?(d=c,c=b):typeof c=="object"&&(f="POST"),p.ajax({url:a,type:f,dataType:"html",data:c,complete:function(a,b){d&&h.each(d,g||[a.responseText,b,a])}}).done(function(a){g=arguments,h.html(e?p("<div>").append(a.replace(cq,"")).find(e):a)}),this},p.each("ajaxStart ajaxStop ajaxComplete ajaxError ajaxSuccess ajaxSend".split(" "),function(a,b){p.fn[b]=function(a){return this.on(b,a)}}),p.each(["get","post"],function(a,c){p[c]=function(a,d,e,f){return p.isFunction(d)&&(f=f||e,e=d,d=b),p.ajax({type:c,url:a,data:d,success:e,dataType:f})}}),p.extend({getScript:function(a,c){return p.get(a,b,c,"script")},getJSON:function(a,b,c){return p.get(a,b,c,"json")},ajaxSetup:function(a,b){return b?cA(a,p.ajaxSettings):(b=a,a=p.ajaxSettings),cA(a,b),a},ajaxSettings:{url:ci,isLocal:cm.test(cj[1]),global:!0,type:"GET",contentType:"application/x-www-form-urlencoded; charset=UTF-8",processData:!0,async:!0,accepts:{xml:"application/xml, text/xml",html:"text/html",text:"text/plain",json:"application/json, text/javascript","*":cw},contents:{xml:/xml/,html:/html/,json:/json/},responseFields:{xml:"responseXML",text:"responseText"},converters:{"* text":a.String,"text html":!0,"text json":p.parseJSON,"text xml":p.parseXML},flatOptions:{context:!0,url:!0}},ajaxPrefilter:cy(cu),ajaxTransport:cy(cv),ajax:function(a,c){function y(a,c,f,i){var k,s,t,u,w,y=c;if(v===2)return;v=2,h&&clearTimeout(h),g=b,e=i||"",x.readyState=a>0?4:0,f&&(u=cB(l,x,f));if(a>=200&&a<300||a===304)l.ifModified&&(w=x.getResponseHeader("Last-Modified"),w&&(p.lastModified[d]=w),w=x.getResponseHeader("Etag"),w&&(p.etag[d]=w)),a===304?(y="notmodified",k=!0):(k=cC(l,u),y=k.state,s=k.data,t=k.error,k=!t);else{t=y;if(!y||a)y="error",a<0&&(a=0)}x.status=a,x.statusText=""+(c||y),k?o.resolveWith(m,[s,y,x]):o.rejectWith(m,[x,y,t]),x.statusCode(r),r=b,j&&n.trigger("ajax"+(k?"Success":"Error"),[x,l,k?s:t]),q.fireWith(m,[x,y]),j&&(n.trigger("ajaxComplete",[x,l]),--p.active||p.event.trigger("ajaxStop"))}typeof a=="object"&&(c=a,a=b),c=c||{};var d,e,f,g,h,i,j,k,l=p.ajaxSetup({},c),m=l.context||l,n=m!==l&&(m.nodeType||m instanceof p)?p(m):p.event,o=p.Deferred(),q=p.Callbacks("once memory"),r=l.statusCode||{},t={},u={},v=0,w="canceled",x={readyState:0,setRequestHeader:function(a,b){if(!v){var c=a.toLowerCase();a=u[c]=u[c]||a,t[a]=b}return this},getAllResponseHeaders:function(){return v===2?e:null},getResponseHeader:function(a){var c;if(v===2){if(!f){f={};while(c=cl.exec(e))f[c[1].toLowerCase()]=c[2]}c=f[a.toLowerCase()]}return c===b?null:c},overrideMimeType:function(a){return v||(l.mimeType=a),this},abort:function(a){return a=a||w,g&&g.abort(a),y(0,a),this}};o.promise(x),x.success=x.done,x.error=x.fail,x.complete=q.add,x.statusCode=function(a){if(a){var b;if(v<2)for(b in a)r[b]=[r[b],a[b]];else b=a[x.status],x.always(b)}return this},l.url=((a||l.url)+"").replace(ck,"").replace(co,cj[1]+"//"),l.dataTypes=p.trim(l.dataType||"*").toLowerCase().split(s),l.crossDomain==null&&(i=cs.exec(l.url.toLowerCase()),l.crossDomain=!(!i||i[1]==cj[1]&&i[2]==cj[2]&&(i[3]||(i[1]==="http:"?80:443))==(cj[3]||(cj[1]==="http:"?80:443)))),l.data&&l.processData&&typeof l.data!="string"&&(l.data=p.param(l.data,l.traditional)),cz(cu,l,c,x);if(v===2)return x;j=l.global,l.type=l.type.toUpperCase(),l.hasContent=!cn.test(l.type),j&&p.active++===0&&p.event.trigger("ajaxStart");if(!l.hasContent){l.data&&(l.url+=(cp.test(l.url)?"&":"?")+l.data,delete l.data),d=l.url;if(l.cache===!1){var z=p.now(),A=l.url.replace(cr,"$1_="+z);l.url=A+(A===l.url?(cp.test(l.url)?"&":"?")+"_="+z:"")}}(l.data&&l.hasContent&&l.contentType!==!1||c.contentType)&&x.setRequestHeader("Content-Type",l.contentType),l.ifModified&&(d=d||l.url,p.lastModified[d]&&x.setRequestHeader("If-Modified-Since",p.lastModified[d]),p.etag[d]&&x.setRequestHeader("If-None-Match",p.etag[d])),x.setRequestHeader("Accept",l.dataTypes[0]&&l.accepts[l.dataTypes[0]]?l.accepts[l.dataTypes[0]]+(l.dataTypes[0]!=="*"?", "+cw+"; q=0.01":""):l.accepts["*"]);for(k in l.headers)x.setRequestHeader(k,l.headers[k]);if(!l.beforeSend||l.beforeSend.call(m,x,l)!==!1&&v!==2){w="abort";for(k in{success:1,error:1,complete:1})x[k](l[k]);g=cz(cv,l,c,x);if(!g)y(-1,"No Transport");else{x.readyState=1,j&&n.trigger("ajaxSend",[x,l]),l.async&&l.timeout>0&&(h=setTimeout(function(){x.abort("timeout")},l.timeout));try{v=1,g.send(t,y)}catch(B){if(v<2)y(-1,B);else throw B}}return x}return x.abort()},active:0,lastModified:{},etag:{}});var cD=[],cE=/\?/,cF=/(=)\?(?=&|$)|\?\?/,cG=p.now();p.ajaxSetup({jsonp:"callback",jsonpCallback:function(){var a=cD.pop()||p.expando+"_"+cG++;return this[a]=!0,a}}),p.ajaxPrefilter("json jsonp",function(c,d,e){var f,g,h,i=c.data,j=c.url,k=c.jsonp!==!1,l=k&&cF.test(j),m=k&&!l&&typeof i=="string"&&!(c.contentType||"").indexOf("application/x-www-form-urlencoded")&&cF.test(i);if(c.dataTypes[0]==="jsonp"||l||m)return f=c.jsonpCallback=p.isFunction(c.jsonpCallback)?c.jsonpCallback():c.jsonpCallback,g=a[f],l?c.url=j.replace(cF,"$1"+f):m?c.data=i.replace(cF,"$1"+f):k&&(c.url+=(cE.test(j)?"&":"?")+c.jsonp+"="+f),c.converters["script json"]=function(){return h||p.error(f+" was not called"),h[0]},c.dataTypes[0]="json",a[f]=function(){h=arguments},e.always(function(){a[f]=g,c[f]&&(c.jsonpCallback=d.jsonpCallback,cD.push(f)),h&&p.isFunction(g)&&g(h[0]),h=g=b}),"script"}),p.ajaxSetup({accepts:{script:"text/javascript, application/javascript, application/ecmascript, application/x-ecmascript"},contents:{script:/javascript|ecmascript/},converters:{"text script":function(a){return p.globalEval(a),a}}}),p.ajaxPrefilter("script",function(a){a.cache===b&&(a.cache=!1),a.crossDomain&&(a.type="GET",a.global=!1)}),p.ajaxTransport("script",function(a){if(a.crossDomain){var c,d=e.head||e.getElementsByTagName("head")[0]||e.documentElement;return{send:function(f,g){c=e.createElement("script"),c.async="async",a.scriptCharset&&(c.charset=a.scriptCharset),c.src=a.url,c.onload=c.onreadystatechange=function(a,e){if(e||!c.readyState||/loaded|complete/.test(c.readyState))c.onload=c.onreadystatechange=null,d&&c.parentNode&&d.removeChild(c),c=b,e||g(200,"success")},d.insertBefore(c,d.firstChild)},abort:function(){c&&c.onload(0,1)}}}});var cH,cI=a.ActiveXObject?function(){for(var a in cH)cH[a](0,1)}:!1,cJ=0;p.ajaxSettings.xhr=a.ActiveXObject?function(){return!this.isLocal&&cK()||cL()}:cK,function(a){p.extend(p.support,{ajax:!!a,cors:!!a&&"withCredentials"in a})}(p.ajaxSettings.xhr()),p.support.ajax&&p.ajaxTransport(function(c){if(!c.crossDomain||p.support.cors){var d;return{send:function(e,f){var g,h,i=c.xhr();c.username?i.open(c.type,c.url,c.async,c.username,c.password):i.open(c.type,c.url,c.async);if(c.xhrFields)for(h in c.xhrFields)i[h]=c.xhrFields[h];c.mimeType&&i.overrideMimeType&&i.overrideMimeType(c.mimeType),!c.crossDomain&&!e["X-Requested-With"]&&(e["X-Requested-With"]="XMLHttpRequest");try{for(h in e)i.setRequestHeader(h,e[h])}catch(j){}i.send(c.hasContent&&c.data||null),d=function(a,e){var h,j,k,l,m;try{if(d&&(e||i.readyState===4)){d=b,g&&(i.onreadystatechange=p.noop,cI&&delete cH[g]);if(e)i.readyState!==4&&i.abort();else{h=i.status,k=i.getAllResponseHeaders(),l={},m=i.responseXML,m&&m.documentElement&&(l.xml=m);try{l.text=i.responseText}catch(a){}try{j=i.statusText}catch(n){j=""}!h&&c.isLocal&&!c.crossDomain?h=l.text?200:404:h===1223&&(h=204)}}}catch(o){e||f(-1,o)}l&&f(h,j,l,k)},c.async?i.readyState===4?setTimeout(d,0):(g=++cJ,cI&&(cH||(cH={},p(a).unload(cI)),cH[g]=d),i.onreadystatechange=d):d()},abort:function(){d&&d(0,1)}}}});var cM,cN,cO=/^(?:toggle|show|hide)$/,cP=new RegExp("^(?:([-+])=|)("+q+")([a-z%]*)$","i"),cQ=/queueHooks$/,cR=[cX],cS={"*":[function(a,b){var c,d,e,f=this.createTween(a,b),g=cP.exec(b),h=f.cur(),i=+h||0,j=1;if(g){c=+g[2],d=g[3]||(p.cssNumber[a]?"":"px");if(d!=="px"&&i){i=p.css(f.elem,a,!0)||c||1;do e=j=j||".5",i=i/j,p.style(f.elem,a,i+d),j=f.cur()/h;while(j!==1&&j!==e)}f.unit=d,f.start=i,f.end=g[1]?i+(g[1]+1)*c:c}return f}]};p.Animation=p.extend(cV,{tweener:function(a,b){p.isFunction(a)?(b=a,a=["*"]):a=a.split(" ");var c,d=0,e=a.length;for(;d<e;d++)c=a[d],cS[c]=cS[c]||[],cS[c].unshift(b)},prefilter:function(a,b){b?cR.unshift(a):cR.push(a)}}),p.Tween=cY,cY.prototype={constructor:cY,init:function(a,b,c,d,e,f){this.elem=a,this.prop=c,this.easing=e||"swing",this.options=b,this.start=this.now=this.cur(),this.end=d,this.unit=f||(p.cssNumber[c]?"":"px")},cur:function(){var a=cY.propHooks[this.prop];return a&&a.get?a.get(this):cY.propHooks._default.get(this)},run:function(a){var b,c=cY.propHooks[this.prop];return this.pos=b=p.easing[this.easing](a,this.options.duration*a,0,1,this.options.duration),this.now=(this.end-this.start)*b+this.start,this.options.step&&this.options.step.call(this.elem,this.now,this),c&&c.set?c.set(this):cY.propHooks._default.set(this),this}},cY.prototype.init.prototype=cY.prototype,cY.propHooks={_default:{get:function(a){var b;return a.elem[a.prop]==null||!!a.elem.style&&a.elem.style[a.prop]!=null?(b=p.css(a.elem,a.prop,!1,""),!b||b==="auto"?0:b):a.elem[a.prop]},set:function(a){p.fx.step[a.prop]?p.fx.step[a.prop](a):a.elem.style&&(a.elem.style[p.cssProps[a.prop]]!=null||p.cssHooks[a.prop])?p.style(a.elem,a.prop,a.now+a.unit):a.elem[a.prop]=a.now}}},cY.propHooks.scrollTop=cY.propHooks.scrollLeft={set:function(a){a.elem.nodeType&&a.elem.parentNode&&(a.elem[a.prop]=a.now)}},p.each(["toggle","show","hide"],function(a,b){var c=p.fn[b];p.fn[b]=function(d,e,f){return d==null||typeof d=="boolean"||!a&&p.isFunction(d)&&p.isFunction(e)?c.apply(this,arguments):this.animate(cZ(b,!0),d,e,f)}}),p.fn.extend({fadeTo:function(a,b,c,d){return this.filter(bY).css("opacity",0).show().end().animate({opacity:b},a,c,d)},animate:function(a,b,c,d){var e=p.isEmptyObject(a),f=p.speed(b,c,d),g=function(){var b=cV(this,p.extend({},a),f);e&&b.stop(!0)};return e||f.queue===!1?this.each(g):this.queue(f.queue,g)},stop:function(a,c,d){var e=function(a){var b=a.stop;delete a.stop,b(d)};return typeof a!="string"&&(d=c,c=a,a=b),c&&a!==!1&&this.queue(a||"fx",[]),this.each(function(){var b=!0,c=a!=null&&a+"queueHooks",f=p.timers,g=p._data(this);if(c)g[c]&&g[c].stop&&e(g[c]);else for(c in g)g[c]&&g[c].stop&&cQ.test(c)&&e(g[c]);for(c=f.length;c--;)f[c].elem===this&&(a==null||f[c].queue===a)&&(f[c].anim.stop(d),b=!1,f.splice(c,1));(b||!d)&&p.dequeue(this,a)})}}),p.each({slideDown:cZ("show"),slideUp:cZ("hide"),slideToggle:cZ("toggle"),fadeIn:{opacity:"show"},fadeOut:{opacity:"hide"},fadeToggle:{opacity:"toggle"}},function(a,b){p.fn[a]=function(a,c,d){return this.animate(b,a,c,d)}}),p.speed=function(a,b,c){var d=a&&typeof a=="object"?p.extend({},a):{complete:c||!c&&b||p.isFunction(a)&&a,duration:a,easing:c&&b||b&&!p.isFunction(b)&&b};d.duration=p.fx.off?0:typeof d.duration=="number"?d.duration:d.duration in p.fx.speeds?p.fx.speeds[d.duration]:p.fx.speeds._default;if(d.queue==null||d.queue===!0)d.queue="fx";return d.old=d.complete,d.complete=function(){p.isFunction(d.old)&&d.old.call(this),d.queue&&p.dequeue(this,d.queue)},d},p.easing={linear:function(a){return a},swing:function(a){return.5-Math.cos(a*Math.PI)/2}},p.timers=[],p.fx=cY.prototype.init,p.fx.tick=function(){var a,b=p.timers,c=0;for(;c<b.length;c++)a=b[c],!a()&&b[c]===a&&b.splice(c--,1);b.length||p.fx.stop()},p.fx.timer=function(a){a()&&p.timers.push(a)&&!cN&&(cN=setInterval(p.fx.tick,p.fx.interval))},p.fx.interval=13,p.fx.stop=function(){clearInterval(cN),cN=null},p.fx.speeds={slow:600,fast:200,_default:400},p.fx.step={},p.expr&&p.expr.filters&&(p.expr.filters.animated=function(a){return p.grep(p.timers,function(b){return a===b.elem}).length});var c$=/^(?:body|html)$/i;p.fn.offset=function(a){if(arguments.length)return a===b?this:this.each(function(b){p.offset.setOffset(this,a,b)});var c,d,e,f,g,h,i,j,k,l,m=this[0],n=m&&m.ownerDocument;if(!n)return;return(e=n.body)===m?p.offset.bodyOffset(m):(d=n.documentElement,p.contains(d,m)?(c=m.getBoundingClientRect(),f=c_(n),g=d.clientTop||e.clientTop||0,h=d.clientLeft||e.clientLeft||0,i=f.pageYOffset||d.scrollTop,j=f.pageXOffset||d.scrollLeft,k=c.top+i-g,l=c.left+j-h,{top:k,left:l}):{top:0,left:0})},p.offset={bodyOffset:function(a){var b=a.offsetTop,c=a.offsetLeft;return p.support.doesNotIncludeMarginInBodyOffset&&(b+=parseFloat(p.css(a,"marginTop"))||0,c+=parseFloat(p.css(a,"marginLeft"))||0),{top:b,left:c}},setOffset:function(a,b,c){var d=p.css(a,"position");d==="static"&&(a.style.position="relative");var e=p(a),f=e.offset(),g=p.css(a,"top"),h=p.css(a,"left"),i=(d==="absolute"||d==="fixed")&&p.inArray("auto",[g,h])>-1,j={},k={},l,m;i?(k=e.position(),l=k.top,m=k.left):(l=parseFloat(g)||0,m=parseFloat(h)||0),p.isFunction(b)&&(b=b.call(a,c,f)),b.top!=null&&(j.top=b.top-f.top+l),b.left!=null&&(j.left=b.left-f.left+m),"using"in b?b.using.call(a,j):e.css(j)}},p.fn.extend({position:function(){if(!this[0])return;var a=this[0],b=this.offsetParent(),c=this.offset(),d=c$.test(b[0].nodeName)?{top:0,left:0}:b.offset();return c.top-=parseFloat(p.css(a,"marginTop"))||0,c.left-=parseFloat(p.css(a,"marginLeft"))||0,d.top+=parseFloat(p.css(b[0],"borderTopWidth"))||0,d.left+=parseFloat(p.css(b[0],"borderLeftWidth"))||0,{top:c.top-d.top,left:c.left-d.left}},offsetParent:function(){return this.map(function(){var a=this.offsetParent||e.body;while(a&&!c$.test(a.nodeName)&&p.css(a,"position")==="static")a=a.offsetParent;return a||e.body})}}),p.each({scrollLeft:"pageXOffset",scrollTop:"pageYOffset"},function(a,c){var d=/Y/.test(c);p.fn[a]=function(e){return p.access(this,function(a,e,f){var g=c_(a);if(f===b)return g?c in g?g[c]:g.document.documentElement[e]:a[e];g?g.scrollTo(d?p(g).scrollLeft():f,d?f:p(g).scrollTop()):a[e]=f},a,e,arguments.length,null)}}),p.each({Height:"height",Width:"width"},function(a,c){p.each({padding:"inner"+a,content:c,"":"outer"+a},function(d,e){p.fn[e]=function(e,f){var g=arguments.length&&(d||typeof e!="boolean"),h=d||(e===!0||f===!0?"margin":"border");return p.access(this,function(c,d,e){var f;return p.isWindow(c)?c.document.documentElement["client"+a]:c.nodeType===9?(f=c.documentElement,Math.max(c.body["scroll"+a],f["scroll"+a],c.body["offset"+a],f["offset"+a],f["client"+a])):e===b?p.css(c,d,e,h):p.style(c,d,e,h)},c,g?e:b,g)}})}),a.jQuery=a.$=p,typeof define=="function"&&define.amd&&define.amd.jQuery&&define("jquery",[],function(){return p})})(window);
        </script>
        <script type="text/javascript">
            /*! jQuery Stupid Table Plugin by Joseph McCullough | https://github.com/joequery/Stupid-Table-Plugin/blob/master/LICENSE */
            (function(e){e.fn.stupidtable=function(j){return this.each(function(){var d=e(this);j=j||{};j=e.extend({},{"int":function(b,a){return parseInt(b,10)-parseInt(a,10)},"float":function(b,a){return parseFloat(b)-parseFloat(a)},string:function(b,a){return b<a?-1:b>a?1:0},"string-ins":function(b,a){b=b.toLowerCase();a=a.toLowerCase();return b<a?-1:b>a?1:0}},j);d.on("click","th",function(){var b=d.children("tbody").children("tr"),a=e(this),k=0,n=e.fn.stupidtable.dir;d.find("th").slice(0,a.index()).each(function(){var a=e(this).attr("colspan")||1;k+=parseInt(a,10)});var m=a.data("sort-dir")===n.ASC?n.DESC:n.ASC,p=m==n.DESC?a.data("sort-desc")||a.data("sort")||null:a.data("sort")||null;null!==p&&(d.trigger("beforetablesort",{column:k,direction:m}),d.css("display"),setTimeout(function(){var l=[],c=j[p];b.each(function(a,b){var c=e(b).children().eq(k),d=c.data("sort-value"),c="undefined"!==typeof d?d:c.text();l.push(c)});var f=[],g=0;if(a.data("sort-dir")&&!a.data("sort-desc"))for(c=l.length-1;0<=c;c--)f.push(c);else for(var h=l.slice(0).sort(c),c=0;c<l.length;c++){for(g=e.inArray(l[c],h);-1!=e.inArray(g,f);)g++;f.push(g)}d.find("th").data("sort-dir",null).removeClass("sorting-desc sorting-asc");a.data("sort-dir",m).addClass("sorting-"+m);g=b.slice(0);for(h=c=0;h<f.length;h++)c=f[h],g[c]=b[h];f=e(g);d.children("tbody").append(f);d.trigger("aftertablesort",{column:k,direction:m});d.css("display")},10))})})};e.fn.stupidtable.dir={ASC:"asc",DESC:"desc"}})(jQuery);
        </script>
        <script type="text/javascript">
            $(document).ready(function() {
                $(".expandable").click(function (event) {
                    e = event || window.event;
                    var h = e.target || e.srcElement;
                    var content = "#content" + h.id.substr(6);
                    var header = "#" + h.id;
                    $(content).slideToggle("fast");
                    var exprx = /expandable\b/;
                    if (exprx.exec($(header).attr("class"))) {
                        $(header).addClass("collapsed");
                        $(header).removeClass("expandable");
                    } else {
                        $(header).addClass("expandable");
                        $(header).removeClass("collapsed");
                    }
                    var essrx = /expandablesubsection/;
                    var cssrx = /collaspablesubsection/;
                    if (essrx.exec($(header).attr("class"))) {
                        $(header).addClass("collaspablesubsection");
                        $(header).removeClass("expandablesubsection");
                    } else if (cssrx.exec($(header).attr("class"))) {
                        $(header).addClass("expandablesubsection");
                        $(header).removeClass("collaspablesubsection");
                    }
                    return false;
                });
                var table = $("#summaryTable").stupidtable();
                table.bind('aftertablesort', function (event, data) {
                    var th = $(this).find('th');
                    th.find(".arrow").remove();
                    var arrow = data.direction === 'asc' ? '↑' : '↓';
                    th.eq(data.column).append('<span class="arrow">' + arrow +'</span>');
                });
            });

            $(function(){
                $('#modal-background, #modal-close').click(function () {
                    $('#modal-content,#modal-background').toggleClass('active');
                });
                $('#modal-text').bind('copy cut', function() {
                    setTimeout('$("#modal-content,#modal-background").toggleClass("active");',100);
                });
                $('#modal-add-header').click(function () {
                    xml = '<?xml version="1.0" encoding="UTF-8"?>\n<suppressions xmlns="https://jeremylong.github.io/DependencyCheck/dependency-suppression.1.2.xsd">\n   ';
                    xml += $("#modal-text").text().replace(/\n/g,'\n   ');
                    xml += '\n</suppressions>';
                    $('#modal-text').text(xml).focus().select();
                    $('#modal-add-header').toggleClass('active');
                });
            });
            function suppressSwitchTo(switchTo) {
                $('#modal-suppress-change-to-sha1').toggleClass('active');
                $('#modal-suppress-change-to-gav').toggleClass('active');
                setCopyText($('#suppress-name').val(),
                            switchTo,
                            $('#suppress-'+switchTo).val(), 
                            $('#suppress-type').val(), 
                            $('#suppress-val').val());
            }
            function copyText(name, sha1, gav, type, val) {
                $('#suppress-name').val(name);
                $('#suppress-type').val(type);
                $('#suppress-val').val(val);
                $('#suppress-sha1').val(sha1);
                $('#suppress-gav').val(gav);
                if (gav=='') {
                    if ($('#modal-suppress-change-to-gav').hasClass('active')) {
                        $('#modal-suppress-change-to-gav').toggleClass('active');
                    }
                    if ($('#modal-suppress-change-to-sha1').hasClass('active')) {
                        $('#modal-suppress-change-to-sha1').toggleClass('active');
                    }
                    setCopyText(name, 'sha1', sha1, type, val);
                } else {
                    if ($('#modal-suppress-change-to-gav').hasClass('active')) {
                        $('#modal-suppress-change-to-gav').toggleClass('active');
                    }
                    if (!$('#modal-suppress-change-to-sha1').hasClass('active')) {
                        $('#modal-suppress-change-to-sha1').toggleClass('active');
                    }
                    setCopyText(name, 'gav', gav, type, val);
                }
            }
            function setCopyText(name, matchType, matchValue, suppressType, suppressVal) {
                xml =  '<suppress>\n';
                xml += '   <notes><!'+'[CDATA[\n   file name: ' + name + '\n   ]]'+'></notes>\n';
                if (matchType=='gav') {
                    v = matchValue.match(/^[^:]+:[^:]+:/);
                    if (v && v[0]) {
                        xml += '   <'+matchType+' regex="true">^' + v[0].replace(/\./g,'\\.') + '.*$</'+matchType+'>\n';
                    } else {
                        xml += '   <'+matchType+'>' + matchValue + '</'+matchType+'>\n';
                    }
                } else {
                    xml += '   <'+matchType+'>' + matchValue + '</'+matchType+'>\n';
                }
                if (suppressType=='cpe') {
                    v = suppressVal.match(/^cpe:\/a:[^:]+:[^:]+/);
                    if (v && v[0]) {
                        xml += '   <'+suppressType+'>' + v[0] + '</'+suppressType+'>\n';
                    } else {
                        xml += '   <'+suppressType+'>' + suppressVal + '</'+suppressType+'>\n';
                    }
                } else {
                    xml += '   <'+suppressType+'>' + suppressVal + '</'+suppressType+'>\n';
                }
                xml += '</suppress>';
                $('#modal-text').text(xml);
                $('#modal-content,#modal-background').addClass('active');
                $('#modal-text').focus();
                $('#modal-text').select();
            }
            function toggleDisplay(el, clzName, all, some) {
                $(clzName).toggle();
                if (el.innerHTML == all) {
                    el.innerHTML = some;
                } else {
                    el.innerHTML = all;
                }
                return false;
            }
        </script>
        <style type="text/css">
            #modal-background {
                display: none;
                position: fixed;
                top: 0;
                left: 0;
                width: 100%;
                height: 100%;
                background-color: white;
                opacity: .50;
                -webkit-opacity: .5;
                -moz-opacity: .5;
                filter: alpha(opacity=50);
                z-index: 1000;
            }

            #modal-content {
                background-color: white;
                border-radius: 10px;
                -webkit-border-radius: 10px;
                -moz-border-radius: 10px;
                box-shadow: 0 0 20px 0 #222;
                -webkit-box-shadow: 0 0 20px 0 #222;
                -moz-box-shadow: 0 0 20px 0 #222;
                display: none;
                height: 240px;
                left: 50%;
                margin: -120px 0 0 -160px;
                padding: 10px;
                position: fixed;
                top: 50%;
                z-index: 1000;
            }

            #modal-background.active, #modal-content.active {
                display: block;
            }
            #modal-text {
                border: 0;
                overflow: hidden
            }
            #modal-text:focus {
                outline: none;
            }
            .suppresstype {
                display: none;
            }
            .suppresstype.active {
                display: block;
            }  
            .suppressedLabel {
                cursor: default;
                padding:1px;
                background-color: #eeeeee;
                border: 1px solid #555555;
                color:#555555;
                text-decoration:none;
                -moz-border-radius: 3px;
                -webkit-border-radius: 3px;
                -khtml-border-radius: 3px;
                -o-border-radius: 3px;
                border-radius: 3px;
            }
            .copybutton {
                padding:1px;
                background-color: #eeeeee;
                border: 1px solid #555555;
                color:#555555;
                text-decoration:none;
                -moz-border-radius: 3px;
                -webkit-border-radius: 3px;
                -khtml-border-radius: 3px;
                -o-border-radius: 3px;
                border-radius: 3px;
            }
            .copybutton:hover {
                padding:1px;
                background-color: #dddddd;
                border: 1px solid #444444;
                color:#444444;
                text-decoration:none;
                -moz-border-radius: 3px;
                -webkit-border-radius: 3px;
                -khtml-border-radius: 3px;
                -o-border-radius: 3px;
                border-radius: 3px;
            }
            .modal-button {
                padding:1px;
                float:left;
                background-color: #eeeeee;
                border: 1px solid #555555;
                color:#555555;
                text-decoration:none;
                -moz-border-radius: 3px;
                -webkit-border-radius: 3px;
                -khtml-border-radius: 3px;
                -o-border-radius: 3px;
                border-radius: 3px;
            }
            .modal-button:hover {
                padding:1px;
                float:left;
                background-color: #dddddd;
                border: 1px solid #333333;
                color:#333333;
                text-decoration:none;
                -moz-border-radius: 3px;
                -webkit-border-radius: 3px;
                -khtml-border-radius: 3px;
                -o-border-radius: 3px;
                border-radius: 3px;
            }
            .modal-button-right {
                padding:1px;
                float:right;
                background-color: #eeeeee;
                border: 1px solid #555555;
                color:#555555;
                text-decoration:none;
                -moz-border-radius: 3px;
                -webkit-border-radius: 3px;
                -khtml-border-radius: 3px;
                -o-border-radius: 3px;
                border-radius: 3px;
            }
            .modal-button-right:hover {
                padding:1px;
                float:right;
                background-color: #dddddd;
                border: 1px solid #333333;
                color:#333333;
                text-decoration:none;
                -moz-border-radius: 3px;
                -webkit-border-radius: 3px;
                -khtml-border-radius: 3px;
                -o-border-radius: 3px;
                border-radius: 3px;
            }
            .rounded-corners {
                -moz-border-radius: 20px;
                -webkit-border-radius: 20px;
                -khtml-border-radius: 20px;
                -o-border-radius: 20px;
                border-radius: 20px;
            }
            .hidden {
                display: none;
            }
            .expandable {
                cursor: pointer;
                background-image: url(data:image/gif;base64,R0lGODlhDAAMAIABAICAgP///yH5BAEAAAEALAAAAAAMAAwAAAIcjI8Hy22Q1FNwhnpxhW3d2XFWJn2PNiZbyERuAQA7);
                background-repeat: no-repeat;
                background-position: 98% 50%;
            }
            .collapsed {
                cursor: pointer;
                background-image: url(data:image/gif;base64,R0lGODlhDAAMAIABAICAgP///yH5BAEAAAEALAAAAAAMAAwAAAIajI8Hy22Q1IszQHphW3ZuXUUZ1ZXi8zFkUgAAOw==);
                background-repeat: no-repeat;
                background-position: 98% 50%;
            }
            .expandablesubsection {
                -moz-border-radius-bottomleft:15px; /* bottom left corner */
                -webkit-border-bottom-left-radius:15px; /* bottom left corner */
                border-bottom-left-radius: 15px;
                border-bottom: 1px solid #cccccc;
            }
            .collaspablesubsection {
                -moz-border-radius-bottomleft:0px; /* bottom left corner */
                -webkit-border-bottom-left-radius:0px; /* bottom left corner */
                border-bottom-left-radius: 0px;
                border-bottom: 0px solid #ffffff;
            }
            .standardsubsection {
                -moz-border-radius-bottomleft:0px; /* bottom left corner */
                -webkit-border-bottom-left-radius:0px; /* bottom left corner */
                border-bottom-left-radius: 0px;
                border-bottom: 0px solid #ffffff;
            }
            .content {
                margin-top:0px;
                margin-left:20px;
                margin-right:20px;
                margin-bottom:20px;
                background: #ffffff;
                padding: 20px;
            }

            .sectionheader {
                background-color: #cccccc;
                margin-top: 20px;
                margin-right: 20px;
                margin-left: 20px;
                margin-bottom: 0px;
                padding-top: 10px;
                padding-bottom: 10px;
                padding-left:20px;
                padding-right:20px;
                border-top: 1px solid #ccc;
                border-right: 1px solid #ccc;
                border-left: 1px solid #ccc;
                border-bottom: 0px;

                /*
                -moz-border-radius: 15px;
                -webkit-border-radius: 15px;
                -o-border-radius: 15px;
                border-radius: 15px;
                */

                /* firefox's individual border radius properties */
                -moz-border-radius-topleft:15px; /* top left corner */
                -moz-border-radius-topright:0px; /* top right corner */
                -moz-border-radius-bottomleft:0px; /* bottom left corner */
                -moz-border-radius-bottomright:0px; /* bottom right corner */

                /* webkit's individual border radius properties */
                -webkit-border-top-left-radius:15px; /* top left corner */
                -webkit-border-top-right-radius:0px; /* top right corner */
                -webkit-border-bottom-left-radius:0px; /* bottom left corner */
                -webkit-border-bottom-right-radius:0px; /* bottom right corner */
                /* ie9+ */
                border-top-left-radius: 15px;
                border-top-right-radius: 0px;
                border-bottom-right-radius: 0px;
                border-bottom-left-radius: 0px;
            }
            .sectioncontent {
                margin-top:0px;
                margin-left:20px;
                margin-right:20px;
                margin-bottom:10px;
                background: #ffffff;

                padding-top: 10px;
                padding-bottom: 20px;
                padding-left:20px;
                padding-right:20px;

                border-top: 0px;
                border-right: 1px solid #ccc;
                border-left: 1px solid #ccc;
                border-bottom: 1px solid #ccc;

                -moz-border-radius-topleft:0px; /* top left corner */
                -moz-border-radius-topright:0px; /* top right corner */
                -moz-border-radius-bottomright:15px; /* bottom right corner */
                -moz-border-radius-bottomleft:15px; /* bottom right corner */

                /* webkit's individual border radius properties */
                -webkit-border-top-left-radius:0px; /* top left corner */
                -webkit-border-top-right-radius:0px; /* top right corner */
                -webkit-border-bottom-right-radius:15px; /* bottom right corner */
                -webkit-border-bottom-left-radius:15px; /* bottom right corner */
                /* ie9+ */
                border-top-left-radius: 0px;
                border-top-right-radius: 0px;
                border-bottom-right-radius: 15px;
                border-bottom-left-radius: 15px;
            }

            .subsectionheader {
                background-color: #cccccc;
                margin-top: 20px;
                margin-right: 20px;
                margin-left: 0px;
                margin-bottom: 0px;
                padding-top: 10px;
                padding-bottom: 10px;
                padding-left:20px;
                padding-right:20px;
                border-top: 1px solid #ccc;
                border-right: 1px solid #ccc;
                border-left: 1px solid #ccc;

                /* firefox's individual border radius properties */
                -moz-border-radius-topleft:15px; /* top left corner */
                -moz-border-radius-topright:0px; /* top right corner */
                -moz-border-radius-bottomright:0px; /* bottom right corner */

                /* webkit's individual border radius properties */
                -webkit-border-top-left-radius:15px; /* top left corner */
                -webkit-border-top-right-radius:0px; /* top right corner */
                -webkit-border-bottom-right-radius:0px; /* bottom right corner */
                /* ie9+ */
                border-top-left-radius: 15px;
                border-top-right-radius: 0px;
                border-bottom-right-radius: 0px;
            }
            .subsectioncontent {
                margin-top:0px;
                margin-left:0px;
                margin-right:20px;
                margin-bottom:10px;
                background: #ffffff;
                padding-top: 10px;
                padding-left: 20px;
                padding-right: 20px;
                padding-bottom: 20px;
                border-top: 0px;
                border-right: 1px solid #ccc;
                border-left: 1px solid #ccc;
                border-bottom: 1px solid #ccc;

                -moz-border-radius-topleft:0px; /* top left corner */
                -moz-border-radius-topright:0px; /* top right corner */
                -moz-border-radius-bottomleft:15px; /* bottom left corner */
                -moz-border-radius-bottomright:15px; /* bottom right corner */

                /* webkit's individual border radius properties */
                -webkit-border-top-left-radius:0px; /* top left corner */
                -webkit-border-top-right-radius:0px; /* top right corner */
                -webkit-border-bottom-left-radius:15px; /* bottom left corner */
                -webkit-border-bottom-right-radius:15px; /* bottom right corner */
                /* ie9+ */
                border-top-left-radius: 0px;
                border-top-right-radius: 0px;
                border-bottom-right-radius: 15px;
                border-bottom-left-radius: 15px;

            }
            .white {
                background-color: #ffffff;
            }
            .red {
                background-color: #DF0101;
            }
            .left {
                text-align: left;
            }
            .indent {
                margin-left:20px;
            }
            td{
                vertical-align:text-top;
                padding:6px;
                margin:0px;
            }
            th {
                text-align:left
                vertical-align:text-top;
                padding:6px;
                margin:0px;
                border-bottom:1px;
                border-color: black;
            }
            table {
                border: 0px;
            }
            table.lined tr:nth-child(even) {
                background-color: #f3f3f3;
            }
            .fullwidth {
                width:100%;
            }
            body {
                font: 13px "Droid Sans",Arial,"Helvetica Neue","Lucida Grande",sans-serif
            }
            ul {
                margin-top:3px;
                margin-bottom:3px;
            }
            .vulnerable {
                color: #000;
            }
            .notvulnerable {
                display:none;
            }
            .hidden {
                display:none;
            }
            .infolink {
                text-decoration:none;
                color: blue;
                float:right;
            }
            .infolink:hover {
                text-decoration:none;
                color: blue;
                float:right;
            }
            .disclaimer {
                color: #888888;
                font: 9px "Droid Sans",Arial,"Helvetica Neue","Lucida Grande",sans-serif
            }
            .sortable {
                cursor:pointer;
            }
            .sortable:hover {
                text-decoration:underline;
            }
            pre {
                white-space: pre-wrap;
                font: 13px "Droid Sans",Arial,"Helvetica Neue","Lucida Grande",sans-serif
            }
        </style>
    </head>
    <body>
        <div id="modal-background"></div>
        <div id="modal-content">
            <div>Press CTR-C to copy XML&nbsp;<a href="http://jeremylong.github.io/DependencyCheck/general/suppression.html" class="infolink" target="_blank" title="Help with suppressing false positives">[help]</a></div>
                <button onclick="suppressSwitchTo('gav')" id="modal-suppress-change-to-gav" class="modal-button suppresstype" title="Supress by Maven Group Artifact Version">Suppress By GAV</button>
                <button onclick="suppressSwitchTo('sha1')" id="modal-suppress-change-to-sha1" class="modal-button suppresstype" title="Supress by SHA1 hash">Suppress By SHA1</button><br/>
                <input type="hidden" id="suppress-name"/>
                <input type="hidden" id="suppress-type"/><input type="hidden" id="suppress-val"/>
                <input type="hidden" id="suppress-sha1"/><input type="hidden" id="suppress-gav"/>
                <textarea id="modal-text" cols="50" rows="10" readonly></textarea><br/>
                <button id="modal-add-header" title="Add the parent XML nodes to create the complete XML file that can be used to suppress this finding" class="modal-button">Complete XML Doc</button><button id="modal-close" class="modal-button-right">Close</button>
        </div>
        <div class="wrapper">
            <svg xmlns:svg="http://www.w3.org/2000/svg" xmlns="http://www.w3.org/2000/svg" version="1.1" x="0" y="0" width="459.5" height="150" viewBox="0 0 459.5 150" enable-background="new 0 0 595.28 841.89" xml:space="preserve"><g transform="translate(-79.10464,-172.551)"><path d="m246.1 274.3c-2.6 0-5.3-0.2-6.6-0.5-0.6-0.1-0.9-0.4-0.9-1.1l0-20.4c0-0.7 0.3-1 0.9-1.1 1.3-0.2 4-0.5 6.6-0.5 6.1 0 9.8 3.2 9.8 9.7l0 4c0 6.5-3.7 9.7-9.8 9.7zm4.6-13.7c0-4.2-1.8-5.3-4.6-5.3-0.8 0-1.8 0-2.2 0.1l0 14.4c0.4 0 1.4 0.1 2.2 0.1 2.8 0 4.6-1.1 4.6-5.3l0-4zM273 273.9 273 273.9c-1.1 0.2-2.6 0.4-6 0.4-4 0-7.5-1-7.5-6.6l0-10.2c0-5.6 3.5-6.6 7.5-6.6 3.3 0 4.9 0.2 5.9 0.4 0.4 0.1 0.6 0.2 0.6 0.6l0 2.9c0 0.3-0.3 0.6-0.6 0.6l-6.3 0c-1.4 0-2 0.5-2 2.1l0 2.8 8 0c0.3 0 0.6 0.3 0.6 0.6l0 2.9c0 0.3-0.3 0.6-0.6 0.6l-8 0 0 3.3c0 1.6 0.5 2.1 2 2.1l6.3 0c0.3 0 0.6 0.3 0.6 0.6l0 2.9c0 0.4-0.2 0.6-0.6 0.6zM285.2 266c-0.7 0-1.7-0.1-2.5-0.1l0 7.5c0 0.3-0.3 0.6-0.6 0.6l-4 0c-0.3 0-0.6-0.2-0.6-0.6l0-20.7c0-1 0.4-1.3 1.4-1.5 1.6-0.2 4-0.4 6.3-0.4 4.7 0 9.2 1.6 9.2 7.4l0 0.3c0 5.8-4.6 7.5-9.2 7.5zm3.9-7.7c0-2.2-1.4-3-3.9-3-0.4 0-2.1 0.1-2.5 0.1l0 6.3c0.3 0 2.2 0.1 2.5 0.1 2.7 0 3.9-1 3.9-3.1l0-0.3zM311 273.9c-1.1 0.2-2.6 0.4-6 0.4-4 0-7.5-1-7.5-6.6l0-10.2c0-5.6 3.5-6.6 7.5-6.6 3.3 0 4.9 0.2 5.9 0.4 0.4 0.1 0.6 0.2 0.6 0.6l0 2.9c0 0.3-0.3 0.6-0.6 0.6l-6.3 0c-1.4 0-2 0.5-2 2.1l0 2.8 8 0c0.3 0 0.6 0.3 0.6 0.6l0 2.9c0 0.3-0.3 0.6-0.6 0.6l-8 0 0 3.3c0 1.6 0.5 2.1 2 2.1l6.3 0c0.3 0 0.6 0.3 0.6 0.6l0 2.9c0 0.4-0.2 0.6-0.6 0.6zM332.4 274l-3 0c-0.6 0-1.1-0.1-1.6-1l-7-12.1c-0.1-0.2-0.2-0.2-0.3-0.2-0.1 0-0.2 0.1-0.2 0.2l0 12.5c0 0.3-0.3 0.6-0.6 0.6l-3.6 0c-0.3 0-0.6-0.3-0.6-0.6l0-21.1c0-0.6 0.5-1.2 1.2-1.2l3.1 0c0.6 0 0.9 0.3 1.3 1l7.3 12.7c0.1 0.2 0.2 0.2 0.2 0.2 0.1 0 0.2-0.1 0.2-0.3l0-13c0-0.3 0.3-0.6 0.6-0.6l3.6 0c0.3 0 0.6 0.2 0.6 0.6l0 21.1c0 0.6-0.6 1.2-1.2 1.2zM345.4 274.3c-2.6 0-5.3-0.2-6.6-0.5-0.6-0.1-0.9-0.4-0.9-1.1l0-20.4c0-0.7 0.3-1 0.9-1.1 1.3-0.2 4-0.5 6.6-0.5 6.1 0 9.8 3.2 9.8 9.7l0 4c0 6.5-3.7 9.7-9.8 9.7zm4.6-13.7c0-4.2-1.8-5.3-4.6-5.3-0.8 0-1.8 0-2.2 0.1l0 14.4c0.4 0 1.4 0.1 2.2 0.1 2.8 0 4.6-1.1 4.6-5.3l0-4zM372.3 273.9c-1.1 0.2-2.6 0.4-6 0.4-4 0-7.5-1-7.5-6.6l0-10.2c0-5.6 3.5-6.6 7.5-6.6 3.3 0 4.9 0.2 5.9 0.4 0.4 0.1 0.6 0.2 0.6 0.6l0 2.9c0 0.3-0.3 0.6-0.6 0.6l-6.3 0c-1.4 0-2 0.5-2 2.1l0 2.8 8 0c0.3 0 0.6 0.3 0.6 0.6l0 2.9c0 0.3-0.3 0.6-0.6 0.6l-8 0 0 3.3c0 1.6 0.5 2.1 2 2.1l6.3 0c0.3 0 0.6 0.3 0.6 0.6l0 2.9c0 0.4-0.2 0.6-0.6 0.6zM393.7 274l-3 0c-0.6 0-1.1-0.1-1.6-1l-7-12.1c-0.1-0.2-0.2-0.2-0.3-0.2-0.1 0-0.2 0.1-0.2 0.2l0 12.5c0 0.3-0.3 0.6-0.6 0.6l-3.6 0c-0.3 0-0.6-0.3-0.6-0.6l0-21.1c0-0.6 0.5-1.2 1.2-1.2l3.1 0c0.6 0 0.9 0.3 1.3 1l7.3 12.7c0.1 0.2 0.2 0.2 0.2 0.2 0.1 0 0.2-0.1 0.2-0.3l0-13c0-0.3 0.3-0.6 0.6-0.6l3.6 0c0.3 0 0.6 0.2 0.6 0.6l0 21.1c0 0.6-0.6 1.2-1.2 1.2zM412.4 273.8c-0.6 0.2-2.4 0.5-4.6 0.5-4.7 0-9.1-2.5-9.1-9.8l0-3.9c0-7.3 4.4-9.8 9.1-9.8 2.2 0 3.9 0.3 4.6 0.5 0.4 0.1 0.7 0.2 0.7 0.7l0 3c0 0.4-0.2 0.6-0.6 0.6 0 0-0.1 0-0.1 0-1.2-0.1-2.9-0.2-4.6-0.2-2.1 0-3.8 1.1-3.8 5.2l0 3.9c0 4.1 1.7 5.2 3.8 5.2 1.7 0 3.4-0.2 4.6-0.2 0 0 0.1 0 0.1 0 0.4 0 0.6 0.2 0.6 0.6l0 3c0 0.4-0.2 0.6-0.7 0.7zM433.6 251.8l-4.7 10.7c-0.6 1.4-1.3 2.1-2 2.4l0 8.6c0 0.3-0.3 0.6-0.6 0.6l-4 0c-0.3 0-0.6-0.3-0.6-0.6l0-8.6c-0.7-0.3-1.4-1-2-2.4l-4.7-10.7c0-0.1 0-0.2 0-0.2 0-0.2 0.2-0.5 0.5-0.5l4.4 0c0.3 0 0.5 0.2 0.6 0.5l3.3 8.7c0.2 0.4 0.2 0.5 0.5 0.5 0.2 0 0.3-0.1 0.5-0.5l3.3-8.7c0.1-0.3 0.3-0.5 0.6-0.5l4.4 0c0.3 0 0.5 0.2 0.5 0.5 0 0.1 0 0.2 0 0.2zM442 266.5l-6 0c-0.3 0-0.6-0.2-0.6-0.6l0-2.5c0-0.3 0.3-0.6 0.6-0.6l6 0c0.3 0 0.6 0.2 0.6 0.6l0 2.5c0 0.3-0.3 0.6-0.6 0.6z" style="fill:#231f20;opacity:0.5"/><path d="m459 273.8c-0.6 0.2-2.4 0.5-4.6 0.5-4.7 0-9.1-2.5-9.1-9.8l0-3.9c0-7.3 4.4-9.8 9.1-9.8 2.2 0 3.9 0.3 4.6 0.5 0.4 0.1 0.7 0.2 0.7 0.7l0 3c0 0.4-0.2 0.6-0.6 0.6 0 0-0.1 0-0.1 0-1.2-0.1-2.9-0.2-4.6-0.2-2.1 0-3.8 1.1-3.8 5.2l0 3.9c0 4.1 1.7 5.2 3.8 5.2 1.7 0 3.4-0.2 4.6-0.2 0 0 0.1 0 0.1 0 0.4 0 0.6 0.2 0.6 0.6l0 3c0 0.4-0.2 0.6-0.7 0.7zM480.6 274l-4 0M480.6 274l-4 0c-0.3 0-0.6-0.3-0.6-0.6l0-8.9-7.6 0 0 8.9c0 0.3-0.3 0.6-0.6 0.6l-4 0c-0.3 0-0.6-0.3-0.6-0.6l0-21.7c0-0.3 0.3-0.6 0.6-0.6l4 0c0.3 0 0.6 0.2 0.6 0.6l0 8.2 7.6 0 0-8.2c0-0.3 0.3-0.6 0.6-0.6l4 0c0.3 0 0.6 0.2 0.6 0.6l0 21.7c0 0.3-0.3 0.6-0.6 0.6zM498.9 273.9c-1.1 0.2-2.6 0.4-6 0.4-4 0-7.5-1-7.5-6.6l0-10.2c0-5.6 3.5-6.6 7.5-6.6 3.3 0 4.9 0.2 5.9 0.4 0.4 0.1 0.6 0.2 0.6 0.6l0 2.9c0 0.3-0.3 0.6-0.6 0.6l-6.3 0c-1.4 0-2 0.5-2 2.1l0 2.8 8 0c0.3 0 0.6 0.3 0.6 0.6l0 2.9c0 0.3-0.3 0.6-0.6 0.6l-8 0 0 3.3c0 1.6 0.5 2.1 2 2.1l6.3 0c0.3 0 0.6 0.3 0.6 0.6l0 2.9c0 0.4-0.2 0.6-0.6 0.6zM516.6 273.8c-0.6 0.2-2.4 0.5-4.6 0.5-4.7 0-9.1-2.5-9.1-9.8l0-3.9c0-7.3 4.4-9.8 9.1-9.8 2.2 0 3.9 0.3 4.6 0.5 0.4 0.1 0.7 0.2 0.7 0.7l0 3c0 0.4-0.2 0.6-0.6 0.6 0 0-0.1 0-0.1 0-1.2-0.1-2.9-0.2-4.6-0.2-2.1 0-3.8 1.1-3.8 5.2l0 3.9c0 4.1 1.7 5.2 3.8 5.2 1.7 0 3.4-0.2 4.6-0.2 0 0 0.1 0 0.1 0 0.4 0 0.6 0.2 0.6 0.6l0 3c0 0.4-0.2 0.6-0.7 0.7zM538.5 251.9l-7.3 10.4 7.4 11.1c0.1 0.1 0.1 0.2 0.1 0.3 0 0.2-0.2 0.3-0.4 0.3l-5.3 0c-0.4 0-0.5-0.2-0.7-0.4l-6.3-10.2 0 10c0 0.3-0.3 0.6-0.6 0.6l-4 0c-0.3 0-0.6-0.3-0.6-0.6l0-21.7c0-0.3 0.3-0.6 0.6-0.6l4 0c0.3 0 0.6 0.2 0.6 0.6l0 9.8 6.8-10c0.2-0.2 0.3-0.4 0.7-0.4l4.7 0c0.3 0 0.5 0.2 0.5 0.3 0 0.1-0.1 0.3-0.2 0.4z" fill="#f78d0a"/><path d="m151.6 187.1 0-14.6c-36.7 5.4-65.9 33.9-72.2 70.4l14.7 0C100 214.5 122.8 192.2 151.6 187.1Z" style="fill:#231f20;opacity:0.5"/><path d="m151.6 200.4 0-13.3c-28.7 5.1-51.6 27.3-57.5 55.8l13.3 0c5.5-21.2 22.6-37.8 44.2-42.5z" style="fill:#231f20;opacity:0.3"/><path d="m193 237-10.9 10.9c0.3 0.6 0.7 1.2 1 1.9 1 2.5 1.5 5.3 1.5 8.2l0 0.2c0 3-0.5 5.8-1.5 8.2-1 2.5-2.4 4.6-4.2 6.4-1.8 1.8-3.9 3.2-6.4 4.2-2.5 1-5.3 1.5-8.3 1.5l-11.5 0 0-1-14.4 14.4 25.9 0c5.3 0 10.1-0.9 14.6-2.6 4.4-1.7 8.2-4.1 11.4-7.2 3.2-3 5.7-6.6 7.4-10.7 1.7-4.1 2.6-8.6 2.6-13.3l0-0.2c0-4.8-0.9-9.2-2.6-13.3-1.2-2.7-2.7-5.2-4.5-7.5z" fill="#f78d0a"/><path d="m152.7 237.6 11.5 0c3 0 5.8 0.5 8.3 1.5 2.5 1 4.7 2.4 6.4 4.2 1.3 1.3 2.3 2.9 3.2 4.6l10.9-10.9c-0.9-1.1-1.8-2.2-2.9-3.2-3.2-3-7-5.4-11.4-7.1-4.4-1.7-9.3-2.6-14.6-2.6l-26.4 0 0 67.7 0.5 0 14.4-14.4 0-39.8z" style="fill:#f78d0a;opacity:0.7"/><path d="m179.5 187.7 0 13.4c11.9 3.2 22.3 10.1 29.9 19.4l9.2-9.3c-10-11.7-23.6-20.1-39.2-23.5z" style="fill:#231f20;opacity:0.3"/><path d="m179.5 173 0 14.7c15.5 3.4 29.2 11.8 39.2 23.5l10.2-10.2c-12.6-14.3-29.8-24.5-49.4-28zM93.7 270.9l-14.6 0M93.7 270.9l-14.6 0c3.1 20.5 13.6 38.6 28.5 51.7l10.2-10.2C105.5 301.9 96.8 287.4 93.7 270.9Z" fill="#f78d0a"/><path d="m107 270.9-13.3 0c3.1 16.5 11.8 31 24.1 41.5l9.2-9.3c-9.9-8.1-17.1-19.3-20-32.2z" style="fill:#231f20;opacity:0.3"/></g></svg>
<p class="disclaimer">Dependency-Check is an open source tool performing a best effort analysis of 3rd party dependencies;
false positives and false negatives may exist in the analysis performed by the tool. Use of the tool and
the reporting provided constitutes acceptance for use in an AS IS condition, and there are NO warranties,
implied or otherwise, with regard to the analysis or its use. Any use of the tool and the reporting provided
is at the user’s risk. In no event shall the copyright holder or OWASP be held liable for any damages whatsoever
arising out of or in connection with the use of this tool, the analysis performed, or the resulting report.</p>
<h3><a href="http://jeremylong.github.io/DependencyCheck/general/thereport.html" target="_blank">How&nbsp;to&nbsp;read&nbsp;the&nbsp;report</a> | 
<a href="http://jeremylong.github.io/DependencyCheck/general/suppression.html" target="_blank">Suppressing false positives</a> |
Getting Help: <a href="https://github.com/jeremylong/DependencyCheck/issues" target="_blank">github issues</a></h3>
]]#
            <h2 class="">Project:&nbsp;$enc.html($applicationName)</h2>
            #if ($groupID && $artifactID && $applicationVersion)
            <h4>$enc.html($groupID):$enc.html($artifactID):$enc.html($applicationVersion)</h4>
            #end
            <div class="">
                #set($depCount=$dependencies.size())
                #set($vulnDepCount=0)
                #set($vulnCount=0)
                #set($vulnSuppressedCount=0)
                #set($cpeSuppressedCount=0)

                #foreach($dependency in $dependencies)
                    #set($depCount=$depCount+$dependency.getRelatedDependencies().size())
                    #if($dependency.getVulnerabilities().size()>0)
                        #set($vulnDepCount=$vulnDepCount+1)
                        #set($vulnCount=$vulnCount+$dependency.getVulnerabilities().size())
                    #end
                    #if($dependency.getSuppressedIdentifiers().size()>0)
                        #set($cpeSuppressedCount=$cpeSuppressedCount+1)
                    #end
                    #if($dependency.getSuppressedVulnerabilities().size()>0)
                        #set($vulnSuppressedCount=$vulnSuppressedCount+$dependency.getSuppressedVulnerabilities().size())
                    #end
                #end
                Scan Information (<a href="#" title="Click to toggle display" onclick="return toggleDisplay(this, '.scaninfo', 'show all', 'show less');  return false;">show all</a>):<br/>
                    <ul class="indent">
                        <li><i>dependency-check version</i>: $version</li>
                        <li><i>Report Generated On</i>: $scanDate</li>
                        <li><i>Dependencies Scanned</i>:&nbsp;$depCount ($dependencies.size() unique)</li>
                        <li><i>Vulnerable Dependencies</i>:&nbsp;<span id="vulnerableCount">$vulnDepCount</span></li>
                        <li><i>Vulnerabilities Found</i>:&nbsp;$vulnCount</li>
                        <li><i>Vulnerabilities Suppressed</i>:&nbsp;$vulnSuppressedCount</li>
                        <li class="scaninfo">...</li>
                        #foreach($prop in $properties.getMetaData().entrySet())
                        <li class="scaninfo hidden"><i>$enc.html($prop.key)</i>: $enc.html($prop.value)</li>
                        #end
                    </ul><br/>
                Display:&nbsp;<a href="#" title="Click to toggle display" onclick="return toggleDisplay(this, '.notvulnerable', 'Showing Vulnerable Dependencies (click to show all)', 'Showing All Dependencies (click to show less)'); return false;">Showing Vulnerable Dependencies (click to show all)</a><br/><br/>
                #set($lnkcnt=0)
                <table id="summaryTable" class="lined">
                    <thead><tr style="text-align:left">
                        <th class="sortable" data-sort="string" title="The name of the dependency">Dependency</th>
                        <th class="sortable" data-sort="string" title="The Common Platform Enumeration">Vulnerability&nbsp;IDs</th>
                        <th class="sortable" data-sort="string" title="The Build Coordinates">Package</th>
                        <th class="sortable" data-sort="int"    title="The highest CVE Severity">Highest&nbsp;Severity</th>
                        <th class="sortable" data-sort="int"    title="The number of Common Vulnerability and Exposure (CVE) entries">CVE&nbsp;Count</th>
                        <th class="sortable" data-sort="string" title="The confidence rating dependency-check has for the identified CPE">Confidence</th>
                        <th class="sortable" data-sort="int"    title="The count of evidence collected to identify the CPE">Evidence&nbsp;Count</th>
                    </tr></thead>
                    #foreach($dependency in $dependencies)
                    #set($lnkcnt=$lnkcnt+1)
                    <tr class="#if($dependency.getVulnerabilities().size()==0)notvulnerable#else vulnerable#end">
                        <td data-sort-value="$enc.html($dependency.DisplayFileName.toUpperCase())"><a href="#l${lnkcnt}_$enc.html($enc.url($dependency.Sha1sum))">$enc.html($dependency.DisplayFileName)</a></td>
                        #set($mavenlink="")
                        #set($cpeIdCount=0)
                        #set($cpeIdConf="")
                        #set($sortValue="")
                        #foreach($id in $dependency.getVulnerableSoftwareIdentifiers())
                            #set($sortValue=$sortValue+$id.value)
                        #end
                        <td data-sort-value="$sortValue">
                        #set($sortValue="")
                        #set($cpeSort=0)
                        #foreach($id in $dependency.getVulnerableSoftwareIdentifiers())
                            #if ($cpeIdCount>=1)
                                <br/>
                            #end
                            #if( $id.url )
                                <a href="$enc.html($id.url)" target="_blank">$enc.html($id.value)</a>
                            #else
                                $enc.html($id.value)
                            #end
                            #if ($cpeIdConf == "")
                                #set($cpeIdConf=$id.confidence)
                                #set($cpeSort=$id.confidence.ordinal())
                            #elseif ($cpeIdConf.compareTo($id.confidence)>0)
                                #set($cpeIdConf=$id.confidence)
                                #set($cpeSort=$id.confidence.ordinal())
                            #end
                            #set($cpeIdCount=$cpeIdCount+1)
                        #end
                        </td>
                        #foreach($id in $dependency.getSoftwareIdentifiers())
                            #set($sortValue=$sortValue+$id.value)
                        #end
                        <td data-sort-value="$sortValue">
                        #set($sortValue="")
                        #set($idCount=0)
                        #foreach($id in $dependency.getSoftwareIdentifiers())
                            #if ($idCount>=1)
                                <br/>
                            #end
                            #if( $id.url )
                                <a href="$enc.html($id.url)" target="_blank">$enc.html($id.value)</a>
                            #else
                                $enc.html($id.value)
                            #end
                            #set($idCount=$idCount+1)
                        #end</td>
                        #set($cveImpact=-1)
                        #set($cveSeverity="&nbsp;")
                        #foreach($vuln in $dependency.getVulnerabilities())
                            ## yes - we are mixing v2 and v3...  no consistency in data so doing the best we can
                            #if ($vuln.cvssV3)
                                #if ($cveImpact<$vuln.cvssV3.baseScore)
                                    #set($cveImpact=$vuln.cvssV3.baseScore)
                                    #set($cveSeverity=$enc.html($vuln.cvssV3.baseSeverity))
                                #end
                            #elseif ($vuln.cvssV2)
                                #if ($cveImpact<$vuln.cvssV2.score)
                                    #set($cveImpact=$vuln.cvssV2.score)
                                    #set($cveSeverity=$enc.html($vuln.cvssV2.severity))
                                #end
                            #end
                        #end
                        #set($sortValue=$cveImpact*10)
                        <td data-sort-value="$sortValue">$cveSeverity</td>
                        <td>$dependency.getVulnerabilities().size()</td>
                        <td data-sort-value="$cpeSort">$WordUtils.capitalizeFully($cpeIdConf.toString())</td>
                        <td>$dependency.size()</td>
                    </tr>
                    #end
                </table>
                <h2>Dependencies</h2>
                #set($lnkcnt=0)
                #set($cnt=0)
                #set($vsctr=0) ##counter to create unique groups for vulnerable software
                #foreach($dependency in $dependencies)
                    #set($lnkcnt=$lnkcnt+1)
                    <h3 class="subsectionheader standardsubsection#if($dependency.getVulnerabilities().size()==0) notvulnerable#end"><a name="l${lnkcnt}_$enc.html($dependency.Sha1sum)"></a>$enc.html($dependency.DisplayFileName)</h3>
                    <div class="subsectioncontent#if($dependency.getVulnerabilities().size()==0) notvulnerable#end">
                        #if ($dependency.description)
                            <p><b>Description:</b><pre>&nbsp;$enc.html($dependency.description)</pre></p>
                        #end
                        <p>
                        #if ($dependency.license)
                            #if ($dependency.license.startsWith("http://"))
                            <b>License:</b><pre class="indent"><a href="$enc.html($dependency.license)">$enc.html($dependency.license)</a></pre>
                            #else
                            <b>License:</b><pre class="indent">$enc.html($dependency.license)</pre>
                            #end
                        #end
                            <b>File&nbsp;Path:</b>&nbsp;$enc.html($dependency.FilePath)<br/>
                            #if(!$dependency.isVirtual())
                            <b>MD5:</b>&nbsp;$enc.html($dependency.Md5sum)<br/>
                            <b>SHA1:</b>&nbsp;$enc.html($dependency.Sha1sum)<br/>
                            <b>SHA256:</b>$enc.html($dependency.Sha256sum)
                            #end
                            #if ($dependency.projectReferences.size()==1)
                                <br/><b>Referenced In Project/Scope:</b>
                                #foreach($ref in $dependency.projectReferences)
                                    $enc.html($ref)
                                #end
                            #end
                            #if ($dependency.projectReferences.size()>1)
                                <br/><b>Referenced In Projects/Scopes:</b><ul>
                                #foreach($ref in $dependency.projectReferences)
                                    <li>$enc.html($ref)</li>
                                #end
                                </ul>
                            #end
                        </p>
                        #set($cnt=$cnt+1)
                        <h4 id="header$cnt" class="subsectionheader expandable expandablesubsection white">Evidence</h4>
                        <div id="content$cnt" class="subsectioncontent standardsubsection hidden">
                            <table class="lined fullwidth" border="0">
                                <tr><th class="left" style="width:10%;">Type</th><th class="left" style="width:10%;">Source</th><th class="left" style="width:20%;">Name</th><th class="left" style="width:50%;">Value</th><th class="left" style="width:10%;">Confidence</th></tr>
                                #foreach($evidence in $dependency.getEvidence($VENDOR))
                                    <tr><td>Vendor</td><td>$enc.html($evidence.getSource())</td><td>$enc.html($evidence.getName())</td><td>$enc.html($evidence.getValue())</td><td>$WordUtils.capitalizeFully($evidence.getConfidence().toString())</td></tr>
                                #end
                                #foreach($evidence in $dependency.getEvidence($PRODUCT))
                                    <tr><td>Product</td><td>$enc.html($evidence.getSource())</td><td>$enc.html($evidence.getName())</td><td>$enc.html($evidence.getValue())</td><td>$WordUtils.capitalizeFully($evidence.getConfidence().toString())</td></tr>
                                #end
                                #foreach($evidence in $dependency.getEvidence($VERSION))
                                    <tr><td>Version</td><td>$enc.html($evidence.getSource())</td><td>$enc.html($evidence.getName())</td><td>$enc.html($evidence.getValue())</td><td>$WordUtils.capitalizeFully($evidence.getConfidence().toString())</td></tr>
                                #end
                            </table>
                        </div>
                        #if($dependency.getRelatedDependencies().size()>0)
                            #set($cnt=$cnt+1)
                            <h4 id="header$cnt" class="subsectionheader expandable expandablesubsection white">Related Dependencies</h4>
                            <div id="content$cnt" class="subsectioncontent standardsubsection hidden">
                            <ul>
                            #foreach($related in $dependency.getRelatedDependencies())
                                <li>$enc.html($related.DisplayFileName)
                                    <ul>
                                        <li>File Path:&nbsp;$enc.html($related.FilePath)</li>
                                        #if(!$related.isVirtual())
                                        <li>MD5:&nbsp;$enc.html($related.Md5sum)</li>
                                        <li>SHA1:&nbsp;$enc.html($related.Sha1sum)</li>
                                        <li>SHA256:&nbsp;$enc.html($related.Sha256sum)</li>
                                        #end
                                        #foreach($id in $related.getSoftwareIdentifiers())
                                            #if( $id.url )                                                
                                                ##yes, we are HTML Encoding the href. this is okay. We can't URL encode as we have to trust the analyzer here...
                                                <li><a href="$enc.html($id.url)" target="_blank">$enc.html($id.value)</a></li>
                                            #else
                                                <li>$enc.html($id.value)</li>
                                            #end
                                        #end
                                     </ul>
                                </li>
                            #end
                            </ul>
                            </div>
                        #end
                        #set($cnt=$cnt+1)
                        <h4 id="header$cnt" class="subsectionheader white">Identifiers</h4>
                        ##:&nbsp;<a href="https://web.nvd.nist.gov/view/vuln/search-results?adv_search=true&cves=on&cpe_version=$enc.url($cpevalue)" target="_blank">$enc.html($cpevalue)</a></h4>
                        <div id="content$cnt" class="subsectioncontent standardsubsection">
                        #set($suppressGav='')
                        #if ($dependency.getSoftwareIdentifiers().size()==0 && $dependency.getVulnerableSoftwareIdentifiers().size()==0)
                            <ul><li><b>None</b></li></ul>
                        #else
                            <ul>
                            #foreach($id in $dependency.getSoftwareIdentifiers())
                                #set($suppressGav=$rpt.identifierToSuppressionId($id))
                                #if ($suppressGav)
                                    #break
                                #end
                            #end
                            #foreach($id in $dependency.getSoftwareIdentifiers())
                                #if( $id.url )
                                    <li><a href="$enc.html($id.url)" target="_blank">$enc.html($id.value)</a>
                                #else
                                    <li>$enc.html($id.value)
                                #end
                                #if ($id.confidence)
                                    &nbsp;&nbsp;(<i>Confidence</i>:$WordUtils.capitalizeFully($id.confidence.toString()))
                                #end
                                #if ($id.notes)
                                    <ul>
                                    #if ($id.notes)
                                        <li>Notes: $enc.xml($id.notes)</li>
                                    #end
                                    </ul>
                                #end
                                </li>
                            #end
                            #foreach($id in $dependency.getVulnerableSoftwareIdentifiers())
                                #if( $id.url )
                                <li><a href="$enc.html($id.url)" target="_blank">$enc.html($id.value)</a>
                                #else
                                <li>$enc.html($id.value)
                                #end
                                #if ($id.confidence)
                                    &nbsp;&nbsp;(<i>Confidence</i>:$WordUtils.capitalizeFully($id.confidence.toString()))
                                #end
                                &nbsp;&nbsp;<button class="copybutton" title="Generate Suppression XML for the identified vulnerability identifier" onclick="copyText('$enc.javascript($dependency.DisplayFileName)', '$enc.javascript($dependency.Sha1sum)', '$enc.javascript($suppressGav)', 'cpe', '$enc.javascript($rpt.identifierToSuppressionId($id))')">suppress</button>
                                #if ($id.notes)
                                    <ul>
                                        #if ($id.notes)
                                            <li>Notes: $enc.xml($id.notes)</li>
                                        #end
                                    </ul>
                                #end
                            </li>
                            #end
                            </ul>
                        #end
                        </div>
                    #if($dependency.getVulnerabilities().size()>0)
                    #set($cnt=$cnt+1)
                    <h4 id="header$cnt" class="subsectionheader expandable collaspablesubsection white">Published Vulnerabilities</h4>
                    <div id="content$cnt" class="subsectioncontent standardsubsection">
                        #foreach($vuln in $dependency.getVulnerabilities(true))
                            #set($vsctr=$vsctr+1)
                            #if($vuln.getSource().name().equals("NVD"))
                                <p><b><a target="_blank" href="http://web.nvd.nist.gov/view/vuln/detail?vulnId=$enc.url($vuln.name)">$enc.html($vuln.name)</a></b>&nbsp;&nbsp;<button class="copybutton" title="Generate Suppression XML for this CCE for this file" onclick="copyText('$enc.javascript($dependency.DisplayFileName)', '$enc.javascript($dependency.Sha1sum)', '$enc.javascript($suppressGav)', 'cve', '$enc.javascript($vuln.name)')">suppress</button></p>
                            #elseif($vuln.getSource().name().equals("NPM"))
                                <p><b><a target="_blank" href="https://www.npmjs.com/advisories/$enc.url($vuln.name)">NPM-$enc.html($vuln.name)</a></b></p>
                            #elseif($vuln.getSource().name().equals("RETIREJS"))
                                <p><b>$enc.html($vuln.name)</b> (RetireJS)</p>
                            #end
                            <p><pre>$enc.html($vuln.description)</pre>
                            #if($vuln.getCvssV2())
                            CVSSv2:
                            <ul><li>Base Score: $enc.html($vuln.getCvssV2().getSeverity()) ($vuln.getCvssV2().getScore())</li>
                            <li>Vector: $enc.html($vuln.getCvssV2().toString())</li></ul>
                            #end
                            #if($vuln.getCvssV3())
                            CVSSv3:
                            <ul><li>Base Score: $enc.html($vuln.getCvssV3().getBaseSeverity()) ($vuln.getCvssV3().getBaseScore())</li>
                            <li>Vector: $enc.html($vuln.getCvssV3().toString())</li></ul>
                            #end
                            #if ($vuln.cwe)
                                <br/>CWE: $vuln.cwe.toString()
                            #end
                            #if ($vuln.notes)
                                <br/>Notes: $enc.html($vuln.notes)
                            #end
                            #if ($vuln.getReferences().size()>0)
                                <br/>References:<ul>
                                #foreach($ref in $vuln.getReferences(true))
                                    #if ($ref.url)
                                    <li>$enc.html($ref.source) - <a target="_blank" href="$enc.html($ref.url)">$enc.html($ref.name)</a></li>
                                    #else
                                    <li>$enc.html($ref.source) - $enc.html($ref.name)</li>
                                    #end
                                #end
                                </ul>
                            #end
                            </p>

                            #if ($vuln.getSource().name().equals("NVD"))
                                #if ($vuln.getVulnerableSoftware().size()<2)
                                    <p>Vulnerable Software &amp; Versions:<ul>
                                        <li class="vs$vsctr"><a target="_blank" href="https://web.nvd.nist.gov/view/vuln/search-results?adv_search=true&cves=on&cpe_version=$enc.url($vuln.matchedVulnerableSoftware.toCpe22Uri())">$enc.html($vuln.matchedVulnerableSoftware.toString())</a></li>
                                    </ul></p>
                                #else
                                    <p>Vulnerable Software &amp; Versions:&nbsp;(<a href="#" onclick="return toggleDisplay(this,'.vs$vsctr', 'show all', 'show less');">show all</a>)<ul>
                                        <li class="vs$vsctr"><a target="_blank" href="https://web.nvd.nist.gov/view/vuln/search-results?adv_search=true&cves=on&cpe_version=$enc.url($vuln.matchedVulnerableSoftware.toCpe22Uri())">$enc.html($vuln.matchedVulnerableSoftware.toString())</a></li>
                                        <li class="vs$vsctr">...</li>
                                    #foreach($vs in $vuln.getVulnerableSoftware(true))
                                        <li class="vs$vsctr hidden"><a target="_blank" href="https://web.nvd.nist.gov/view/vuln/search-results?adv_search=true&cves=on&cpe_version=$enc.url($vs.toCpe22Uri())">$enc.html($vs.toString())</a></li>
                                    #end
                                    </ul></p>
                                #end
                            #elseif ($vuln.getSource().name().equals("NPM"))
                                <p>Vulnerable Software &amp; Versions:
                                    <ul>
                                    #foreach($vs in $vuln.getVulnerableSoftware())
                                        <li class="vs$vsctr">$enc.html($vs.toString())</li>
                                    #end
                                    </ul>
                                </p>
                            #end
                        #end
                    </div>
                    #end
                </div>
                #end



## BEGIN SUPPRESSED VULNERABILITIES
                #if ($vulnSuppressedCount>0 || $cpeSuppressedCount>0)
                    #set($cnt=$cnt+1)
                    <h2 id="header$cnt" class="expandable">Suppressed Vulnerabilities</h2>
                    <div id="content$cnt" class="hidden">

                    #foreach($dependency in $dependencies)
                        #if ($dependency.getSuppressedIdentifiers().size()>0 || $dependency.getSuppressedVulnerabilities().size()>0)
                            #set($lnkcnt=$lnkcnt+1)
                            <h3 class="subsectionheader standardsubsection">$enc.html($dependency.DisplayFileName)</h3>
                            <div class="subsectioncontent">
                                #if ($dependency.description)
                                    <p><b>Description:</b><pre>&nbsp;$enc.html($dependency.description)</pre></p>
                                #end
                                <p>
                                #if ($dependency.license)
                                    #if ($dependency.license.startsWith("http://"))
                                    <b>License:</b><pre class="indent"><a href="$enc.html($dependency.license)">$enc.html($dependency.license)</a></pre>
                                    #else
                                    <b>License:</b><pre class="indent">$enc.html($dependency.license)</pre>
                                    #end
                                #end
                                    <b>File&nbsp;Path:</b>&nbsp;$enc.html($dependency.FilePath)<br/>
                                    #if(!$dependency.isVirtual())
                                    <b>MD5:</b>&nbsp;$enc.html($dependency.Md5sum)<br/>
                                    <b>SHA1:</b>&nbsp;$enc.html($dependency.Sha1sum)<br/>
                                    <b>SHA256:</b>&nbsp;$enc.html($dependency.Sha255sum)
                                    #end
                                </p>
                                #set($cnt=$cnt+1)
                                <h4 id="header$cnt" class="subsectionheader expandable expandablesubsection white">Evidence</h4>
                                <div id="content$cnt" class="subsectioncontent standardsubsection hidden">
                                    <table class="lined fullwidth" border="0">
                                        <tr><th class="left" style="width:10%;">Type</th><th class="left" style="width:10%;">Source</th><th class="left" style="width:20%;">Name</th><th class="left" style="width:50%;">Value</th><th class="left" style="width:10%;">Confidence</th></tr>
                                        #foreach($evidence in $dependency.getEvidence($VENDOR))
                                            <tr><td>Vendor</td><td>$enc.html($evidence.getSource())</td><td>$enc.html($evidence.getName())</td><td>$enc.html($evidence.getValue())</td><td>$WordUtils.capitalizeFully($evidence.getConfidence().toString())</td></tr>
                                        #end
                                        #foreach($evidence in $dependency.getEvidence($PRODUCT))
                                            <tr><td>Product</td><td>$enc.html($evidence.getSource())</td><td>$enc.html($evidence.getName())</td><td>$enc.html($evidence.getValue())</td><td>$WordUtils.capitalizeFully($evidence.getConfidence().toString())</td></tr>
                                        #end
                                        #foreach($evidence in $dependency.getEvidence($VERSION))
                                            <tr><td>Version</td><td>$enc.html($evidence.getSource())</td><td>$enc.html($evidence.getName())</td><td>$enc.html($evidence.getValue())</td><td>$WordUtils.capitalizeFully($evidence.getConfidence().toString())</td></tr>
                                        #end
                                    </table>
                                </div>
                                #if($dependency.getRelatedDependencies().size()>0)
                                    #set($cnt=$cnt+1)
                                    <h4 id="header$cnt" class="subsectionheader expandable expandablesubsection white">Related Dependencies</h4>
                                    <div id="content$cnt" class="subsectioncontent standardsubsection hidden">
                                    <ul>
                                    #foreach($related in $dependency.getRelatedDependencies())
                                        <li>$enc.html($related.DisplayFileName)
                                            <ul>
                                                <li>File Path:&nbsp;$enc.html($related.FilePath)</li>
                                                #if(!$related.isVirtual())<li>MD5:&nbsp;$enc.html($related.Md5sum)</li>
                                                <li>SHA1:&nbsp;$enc.html($related.Sha1sum)</li>
                                                <li>SHA256:&nbsp;$enc.html($related.Sha256sum)</li>
                                                #end
                                             </ul>
                                        </li>
                                    #end
                                    </ul>
                                    </div>
                                #end
                                #set($cnt=$cnt+1)
                                <h4 id="header$cnt" class="subsectionheader white">Suppressed Identifiers</h4>
                                ##:&nbsp;<a href="https://web.nvd.nist.gov/view/vuln/search-results?adv_search=true&cves=on&cpe_version=$enc.url($cpevalue)" target="_blank">$enc.html($cpevalue)</a></h4>
                                <div id="content$cnt" class="subsectioncontent standardsubsection">
                                #if ($dependency.getSuppressedIdentifiers().size()==0)
                                    <ul><li><b>None</b></li></ul>
                                #else
                                    <ul>
                                    #foreach($id in $dependency.getSuppressedIdentifiers())
                                        #if( $id.url )
                                            <li><a href="$enc.html($id.url)" target="_blank">$enc.html($id.value)</a>&nbsp;&nbsp;<span class="suppressedLabel" >suppressed</span>
                                        #else
                                            <li>$enc.html($id.value)&nbsp;&nbsp;<span class="suppressedLabel" >suppressed</span>
                                        #end
                                        #if ($id.confidence)
                                            &nbsp;&nbsp;(<i>Confidence</i>:$WordUtils.capitalizeFully($id.confidence.toString()))
                                        #end
                                        #if ($id.description || $id.notes)
                                            <ul>
                                            #if ($id.description)
                                                <li>Description: $enc.html($id.description)</li>
                                            #end
                                            #if ($id.notes)
                                                <li>Notes: $enc.html($id.notes)</li>
                                            #end
                                            </ul>
                                        #end
                                        </li>
                                    #end
                                    </ul>
                                #end
                                </div>
                            #if($dependency.getSuppressedVulnerabilities().size()>0)
                            #set($cnt=$cnt+1)
                            <h4 id="header$cnt" class="subsectionheader expandable collaspablesubsection white">Suppressed Vulnerabilities</h4>
                            <div id="content$cnt" class="subsectioncontent standardsubsection">
                                #foreach($vuln in $dependency.getSuppressedVulnerabilities(true))
                                    #set($vsctr=$vsctr+1)
                                    #if($vuln.getSource().name().equals("NVD"))
                                        <p><b><a target="_blank" href="http://web.nvd.nist.gov/view/vuln/detail?vulnId=$enc.url($vuln.name)">$enc.html($vuln.name)</a></b>&nbsp;&nbsp;<span class="suppressedLabel" >suppressed</span></p>
                                    #elseif($vuln.getSource().name().equals("NPM"))
                                        <p><b><a target="_blank" href="https://www.npmjs.com/advisories/$enc.url($vuln.name)">NPM-$enc.html($vuln.name)</a></b>&nbsp;&nbsp;<span class="suppressedLabel" >suppressed</span></p>
                                    #elseif($vuln.getSource().name().equals("RETIREJS"))
                                        <p><b>$enc.html($vuln.name)</b> (RetireJS)&nbsp;&nbsp;<span class="suppressedLabel" >suppressed</span></p>
                                    #end
                                    <p><pre>$enc.html($vuln.description)</pre>
                                    #if($vuln.getCvssV2())
                                    CVSSv2:
                                    <ul><li>Base Score: $enc.html($vuln.getCvssV2().getSeverity()) ($vuln.getCvssV2().getScore())</li>
                                    <li>Vector: $enc.html($vuln.getCvssV2().toString())</li></ul>
                                    #end
                                    #if($vuln.getCvssV3())
                                    CVSSv3:
                                    <ul><li>$enc.html($vuln.getCvssV3().getBaseSeverity()) ($vuln.getCvssV3().getBaseScore())</li>
                                    <li>$enc.html($vuln.getCvssV3().toString())</li></ul>
                                    #end
                                    #if ($vuln.cwe)
                                        <br/>CWE: $vuln.cwe.toString()
                                    #end
                                    #if ($vuln.notes)
                                        <br/>Notes: $enc.xml($vuln.notes)
                                    #end
                                    #if ($vuln.getReferences().size()>0)
                                        <br/>References: <ul>
                                        #foreach($ref in $vuln.getReferences(true))
                                            #if ($ref.url)
                                            <li>$enc.html($ref.source) - <a target="_blank" href="$enc.html($ref.url)">$enc.html($ref.name)</a></li>
                                            #else
                                            <li>$enc.html($ref.source) - $enc.html($ref.name)</li>
                                            #end
                                        #end
                                        </ul>
                                    #end
                                    </p>
                                    #if ($vuln.getVulnerableSoftware().size()<2)
                                        <p>Vulnerable Software &amp; Versions:<ul>
                                            <li class="vs$vsctr"><a target="_blank" href="https://web.nvd.nist.gov/view/vuln/search-results?adv_search=true&cves=on&cpe_version=$enc.url($vuln.matchedVulnerableSoftware.toCpe22Uri())">$enc.html($vuln.matchedVulnerableSoftware.toString())</a></li>
                                        </ul></p>
                                    #else
                                        <p>Vulnerable Software &amp; Versions:&nbsp;(<a href="#" onclick="return toggleDisplay(this,'.vs$vsctr', 'show all', 'show less');">show all</a>)<ul>
                                            <li class="vs$vsctr"><a target="_blank" href="https://web.nvd.nist.gov/view/vuln/search-results?adv_search=true&cves=on&cpe_version=$enc.url($vuln.matchedVulnerableSoftware.toCpe22Uri())">$enc.html($vuln.matchedVulnerableSoftware.toString())</a></li>
                                            <li class="vs$vsctr">...</li>
                                        #foreach($vs in $vuln.getVulnerableSoftware(true))
                                            <li class="vs$vsctr hidden"><a target="_blank" href="https://web.nvd.nist.gov/view/vuln/search-results?adv_search=true&cves=on&cpe_version=$enc.url($vs.toCpe22Uri())">$enc.html($vs.toString())</a></li>
                                        #end
                                        </ul></p>
                                    #end
                                #end
                                </div>
                            #end
                            </div>
                        #end
                    #end
                    </div>
                #end
## END SUPPRESSED VULNERABILITIES
            </div>
        </div>
        <div>
            <br/><br/>
            This report contains data retrieved from the <a href="https://nvd.nist.gov">National Vulnerability Database</a>.
            <br/>
<<<<<<< HEAD
            This report may contain data retrieved from the <a href="https://nodesecurity.io">Node Security Platform</a>.
            <br/>
            This report may contain data retrieved from the <a href="https://ossindex.sonatype.org">Sonatype OSS Index</a>.
=======
            This report may contain data retrieved from the <a href="https://www.npmjs.com/advisories">NPM Public Advisories</a>.
            <br/>
            This report may contain data retrieved from <a href="https://retirejs.github.io/retire.js/">RetireJS</a>
>>>>>>> 83c6bf27
        </div>
    </body>
</html><|MERGE_RESOLUTION|>--- conflicted
+++ resolved
@@ -1080,15 +1080,11 @@
             <br/><br/>
             This report contains data retrieved from the <a href="https://nvd.nist.gov">National Vulnerability Database</a>.
             <br/>
-<<<<<<< HEAD
-            This report may contain data retrieved from the <a href="https://nodesecurity.io">Node Security Platform</a>.
+            This report may contain data retrieved from the <a href="https://www.npmjs.com/advisories">NPM Public Advisories</a>.
+            <br/>
+            This report may contain data retrieved from <a href="https://retirejs.github.io/retire.js/">RetireJS</a>.
             <br/>
             This report may contain data retrieved from the <a href="https://ossindex.sonatype.org">Sonatype OSS Index</a>.
-=======
-            This report may contain data retrieved from the <a href="https://www.npmjs.com/advisories">NPM Public Advisories</a>.
-            <br/>
-            This report may contain data retrieved from <a href="https://retirejs.github.io/retire.js/">RetireJS</a>
->>>>>>> 83c6bf27
         </div>
     </body>
 </html>