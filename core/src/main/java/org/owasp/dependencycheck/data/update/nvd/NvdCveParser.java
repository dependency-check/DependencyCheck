/*
 * This file is part of dependency-check-core.
 *
 * Licensed under the Apache License, Version 2.0 (the "License");
 * you may not use this file except in compliance with the License.
 * You may obtain a copy of the License at
 *
 *     http://www.apache.org/licenses/LICENSE-2.0
 *
 * Unless required by applicable law or agreed to in writing, software
 * distributed under the License is distributed on an "AS IS" BASIS,
 * WITHOUT WARRANTIES OR CONDITIONS OF ANY KIND, either express or implied.
 * See the License for the specific language governing permissions and
 * limitations under the License.
 *
 * Copyright (c) 2018 Steve Springett. All Rights Reserved.
 */
package org.owasp.dependencycheck.data.update.nvd;

import com.fasterxml.jackson.core.JsonParser;
import com.fasterxml.jackson.core.JsonToken;
import com.fasterxml.jackson.databind.DeserializationFeature;
import com.fasterxml.jackson.databind.ObjectMapper;
import com.fasterxml.jackson.databind.ObjectReader;
import com.fasterxml.jackson.module.afterburner.AfterburnerModule;

import java.io.File;
import java.io.FileInputStream;
import java.io.FileNotFoundException;
import java.io.IOException;
import java.io.InputStream;
import java.io.InputStreamReader;
import static java.nio.charset.StandardCharsets.UTF_8;
import java.util.zip.GZIPInputStream;
import org.owasp.dependencycheck.data.nvdcve.CveDB;
import org.slf4j.Logger;
import org.slf4j.LoggerFactory;
import org.owasp.dependencycheck.data.nvd.json.DefCveItem;
import org.owasp.dependencycheck.data.nvd.ecosystem.CveEcosystemMapper;
import org.owasp.dependencycheck.data.nvd.json.CpeMatchStreamCollector;
import org.owasp.dependencycheck.data.nvd.json.NodeFlatteningCollector;
import org.owasp.dependencycheck.data.update.exception.UpdateException;
import org.owasp.dependencycheck.utils.Settings;

/**
 * Parser and processor of NVD CVE JSON data feeds.
 *
 * @author Jeremy Long
 */
public final class NvdCveParser {

    /**
     * The logger.
     */
    private static final Logger LOGGER = LoggerFactory.getLogger(NvdCveParser.class);
    /**
     * A reference to the CVE DB.
     */
    private final CveDB cveDB;
    /**
     * The filter for 2.3 CPEs in the CVEs - we don't import unless we get a
     * match.
     */
    private final String cpeStartsWithFilter;

    /**
     * Creates a new NVD CVE JSON Parser.
     *
     * @param settings the dependency-check settings
     * @param db a reference to the database
     */
    public NvdCveParser(Settings settings, CveDB db) {
        this.cpeStartsWithFilter = settings.getString(Settings.KEYS.CVE_CPE_STARTS_WITH_FILTER, "cpe:2.3:a:");
        this.cveDB = db;
    }

    /**
     * Parses the NVD JSON file and inserts/updates data into the database.
     *
     * @param file the NVD JSON file to parse
     * @throws UpdateException thrown if the file could not be read
     */
    public void parse(File file) throws UpdateException {
        LOGGER.debug("Parsing " + file.getName());

        final ObjectMapper objectMapper = new ObjectMapper().configure(DeserializationFeature.FAIL_ON_UNKNOWN_PROPERTIES, false);
        objectMapper.registerModule(new AfterburnerModule());

        final ObjectReader objectReader = objectMapper.readerFor(DefCveItem.class);

        try (InputStream fin = new FileInputStream(file);
                InputStream in = new GZIPInputStream(fin);
                InputStreamReader isr = new InputStreamReader(in, UTF_8);
                JsonParser parser = objectReader.getFactory().createParser(in)) {

<<<<<<< HEAD
            CveEcosystemMapper mapper = new CveEcosystemMapper();
            
            reader.beginObject();
=======
            init(parser);
>>>>>>> e6574745

            while (parser.nextToken() == JsonToken.START_OBJECT) {
                final DefCveItem cve = objectReader.readValue(parser);
                if (testCveCpeStartWithFilter(cve)) {
                    cveDB.updateVulnerability(cve, mapper.getEcosystem(cve));
                }
            }
        } catch (FileNotFoundException ex) {
            LOGGER.error(ex.getMessage());
            throw new UpdateException("Unable to find the NVD CPE file, `" + file + "`, to parse", ex);
        } catch (IOException ex) {
            LOGGER.error("Error reading NVD JSON data: {}", file);
            LOGGER.debug("Error extracting the NVD JSON data from: " + file.toString(), ex);
            throw new UpdateException("Unable to find the NVD CPE file to parse", ex);
        }
    }

    protected void init(JsonParser parser) throws IOException {
        JsonToken nextToken = parser.nextToken();
        if (nextToken != JsonToken.START_OBJECT) {
            throw new IOException("Expected " + JsonToken.START_OBJECT + ", got " + nextToken);
        }

        do {
            nextToken = parser.nextToken();
            if (nextToken == null) {
                break;
            }

            if (nextToken.isStructStart()) {
                if (nextToken == JsonToken.START_ARRAY) {
                    break;
                } else {
                    parser.skipChildren();
                }
            }
        } while (true);
    }

    /**
     * Tests the CVE's CPE entries against the starts with filter. In general
     * this limits the CVEs imported to just application level vulnerabilities.
     *
     * @param cve the CVE entry to examine
     * @return <code>true</code> if the CVE affects CPEs identified by the
     * configured CPE Starts with filter
     */
    protected boolean testCveCpeStartWithFilter(final DefCveItem cve) {
        //cycle through to see if this is a CPE we care about (use the CPE filters
        return cve.getConfigurations().getNodes().stream()
                .collect(NodeFlatteningCollector.getINSTANCE())
                .collect(CpeMatchStreamCollector.getINSTANCE())
                .anyMatch(cpe -> cpe.getCpe23Uri().startsWith(cpeStartsWithFilter));
    }
}<|MERGE_RESOLUTION|>--- conflicted
+++ resolved
@@ -93,13 +93,8 @@
                 InputStreamReader isr = new InputStreamReader(in, UTF_8);
                 JsonParser parser = objectReader.getFactory().createParser(in)) {
 
-<<<<<<< HEAD
-            CveEcosystemMapper mapper = new CveEcosystemMapper();
-            
-            reader.beginObject();
-=======
+
             init(parser);
->>>>>>> e6574745
 
             while (parser.nextToken() == JsonToken.START_OBJECT) {
                 final DefCveItem cve = objectReader.readValue(parser);
