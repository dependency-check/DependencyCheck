/*
 * This file is part of dependency-check-core.
 *
 * Licensed under the Apache License, Version 2.0 (the "License");
 * you may not use this file except in compliance with the License.
 * You may obtain a copy of the License at
 *
 *     http://www.apache.org/licenses/LICENSE-2.0
 *
 * Unless required by applicable law or agreed to in writing, software
 * distributed under the License is distributed on an "AS IS" BASIS,
 * WITHOUT WARRANTIES OR CONDITIONS OF ANY KIND, either express or implied.
 * See the License for the specific language governing permissions and
 * limitations under the License.
 *
 * Copyright (c) 2015 Institute for Defense Analyses. All Rights Reserved.
 */
package org.owasp.dependencycheck.analyzer;

import com.github.packageurl.MalformedPackageURLException;
import com.github.packageurl.PackageURL;
import com.github.packageurl.PackageURLBuilder;
import org.apache.commons.io.FileUtils;
import org.owasp.dependencycheck.Engine;
import org.owasp.dependencycheck.analyzer.exception.AnalysisException;
import org.owasp.dependencycheck.dependency.Dependency;
import org.owasp.dependencycheck.utils.FileFilterBuilder;
import org.owasp.dependencycheck.utils.Settings;
import org.slf4j.Logger;
import org.slf4j.LoggerFactory;

import java.io.File;
import java.io.FileFilter;
import java.io.IOException;
import java.nio.file.Paths;
import java.util.Arrays;
import java.util.List;
import java.util.Map;
import javax.annotation.concurrent.ThreadSafe;
import javax.json.Json;
import javax.json.JsonException;
import javax.json.JsonObject;
import javax.json.JsonReader;
import javax.json.JsonValue;
import org.owasp.dependencycheck.Engine.Mode;
import org.owasp.dependencycheck.dependency.Confidence;
import org.owasp.dependencycheck.dependency.EvidenceType;
import org.owasp.dependencycheck.dependency.naming.PurlIdentifier;
import org.owasp.dependencycheck.exception.InitializationException;
import org.owasp.dependencycheck.utils.Checksum;
import org.owasp.dependencycheck.utils.InvalidSettingException;

/**
 * Used to analyze Node Package Manager (npm) package.json files, and collect
 * information that can be used to determine the associated CPE.
 *
 * @author Dale Visser
 */
@ThreadSafe
public class NodePackageAnalyzer extends AbstractNpmAnalyzer {

    /**
     * The logger.
     */
    private static final Logger LOGGER = LoggerFactory.getLogger(NodePackageAnalyzer.class);
    /**
     * A descriptor for the type of dependencies processed or added by this
     * analyzer.
     */
    public static final String DEPENDENCY_ECOSYSTEM = NPM_DEPENDENCY_ECOSYSTEM;
    /**
     * The name of the analyzer.
     */
    private static final String ANALYZER_NAME = "Node.js Package Analyzer";
    /**
     * The phase that this analyzer is intended to run in.
     */
    private static final AnalysisPhase ANALYSIS_PHASE = AnalysisPhase.INFORMATION_COLLECTION;
    /**
     * The file name to scan.
     */
    public static final String PACKAGE_JSON = "package.json";
    /**
     * The file name to scan.
     */
    public static final String PACKAGE_LOCK_JSON = "package-lock.json";
    /**
     * The file name to scan.
     */
    public static final String SHRINKWRAP_JSON = "npm-shrinkwrap.json";
    /**
     * Filter that detects files named "package.json", "package-lock.json", or
     * "npm-shrinkwrap.json".
     */
    private static final FileFilter PACKAGE_JSON_FILTER = FileFilterBuilder.newInstance()
            .addFilenames(PACKAGE_JSON, PACKAGE_LOCK_JSON, SHRINKWRAP_JSON).build();

    /**
     * Returns the FileFilter
     *
     * @return the FileFilter
     */
    @Override
    protected FileFilter getFileFilter() {
        return PACKAGE_JSON_FILTER;
    }

    /**
     * Performs validation on the configuration to ensure that the correct
     * analyzers are in place.
     *
     * @param engine the dependency-check engine
     * @throws InitializationException thrown if there is a configuration error
     */
    @Override
    protected void prepareFileTypeAnalyzer(Engine engine) throws InitializationException {
        if (engine.getMode() != Mode.EVIDENCE_COLLECTION) {
            try {
                final Settings settings = engine.getSettings();
                final String[] tmp = settings.getArray(Settings.KEYS.ECOSYSTEM_SKIP_CPEANALYZER);
                if (tmp != null) {
                    final List<String> skipEcosystems = Arrays.asList(tmp);
                    if (skipEcosystems.contains(DEPENDENCY_ECOSYSTEM)
                            && !settings.getBoolean(Settings.KEYS.ANALYZER_OSSINDEX_ENABLED)) {
                        if (!settings.getBoolean(Settings.KEYS.ANALYZER_NODE_AUDIT_ENABLED)) {
                            final String msg = "Invalid Configuration: enabling the Node Package Analyzer without "
                                    + "using the Node Audit Analyzer or OSS Index Analyzer is not supported.";
                            throw new InitializationException(msg);
                        } else if (!isNodeAuditEnabled(engine)) {
                            final String msg = "Missing package.lock or npm-shrinkwrap.lock file: Unable to scan a node "
                                    + "project without a package-lock.json or npm-shrinkwrap.json.";
                            throw new InitializationException(msg);
                        }
                    } else if (skipEcosystems.contains(DEPENDENCY_ECOSYSTEM)
                            && !settings.getBoolean(Settings.KEYS.ANALYZER_NODE_AUDIT_ENABLED)) {
                        LOGGER.warn("Using only the OSS Index Analyzer with Node.js can result in many false positives "
                                + "- please enable the Node Audit Analyzer.");
                    }
                }
            } catch (InvalidSettingException ex) {
                throw new InitializationException("Unable to read configuration settings", ex);
            }
        }
    }

    /**
     * Returns the name of the analyzer.
     *
     * @return the name of the analyzer.
     */
    @Override
    public String getName() {
        return ANALYZER_NAME;
    }

    /**
     * Returns the phase that the analyzer is intended to run in.
     *
     * @return the phase that the analyzer is intended to run in.
     */
    @Override
    public AnalysisPhase getAnalysisPhase() {
        return ANALYSIS_PHASE;
    }

    /**
     * Returns the key used in the properties file to reference the enabled
     * property for the analyzer.
     *
     * @return the enabled property setting key for the analyzer
     */
    @Override
    protected String getAnalyzerEnabledSettingKey() {
        return Settings.KEYS.ANALYZER_NODE_PACKAGE_ENABLED;
    }

    /**
     * Determines if the Node Audit analyzer is enabled.
     *
     * @param engine a reference to the dependency-check engine
     * @return <code>true</code> if the Node Audit Analyzer is enabled;
     * otherwise <code>false</code>
     */
    private boolean isNodeAuditEnabled(Engine engine) {
        for (Analyzer a : engine.getAnalyzers()) {
            if (a instanceof NodeAuditAnalyzer) {
                if (a.isEnabled()) {
                    try {
                        ((NodeAuditAnalyzer) a).prepareFileTypeAnalyzer(engine);
                    } catch (InitializationException ex) {
                        LOGGER.debug("Error initializing the NodeAuditAnalyzer");
                    }
                }
                return a.isEnabled();
            }
        }
        return false;
    }

    /**
     * Checks if a package lock file or equivalent exists for the NPM project.
     *
     * @param dependencyFile a reference to the `package.json` file
     * @return <code>true</code> if no lock file is found; otherwise
     * <code>true</code>
     */
    private boolean noLockFileExists(File dependencyFile) {
        //TODO if we support yarn we need to add the check for the yarn.yml file
        final File lock = new File(dependencyFile.getParentFile(), "package-lock.json");
        final File shrinkwrap = new File(dependencyFile.getParentFile(), "npm-shrinkwrap.json");
        return !(lock.isFile() || shrinkwrap.isFile());
    }

    @Override
    protected void analyzeDependency(Dependency dependency, Engine engine) throws AnalysisException {
        if (isNodeAuditEnabled(engine)
                && !(PACKAGE_LOCK_JSON.equals(dependency.getFileName()) || SHRINKWRAP_JSON.equals(dependency.getFileName()))) {
            engine.removeDependency(dependency);
        }
        final File dependencyFile = dependency.getActualFile();
        if (!dependencyFile.isFile() || dependencyFile.length() == 0 || !shouldProcess(dependencyFile)) {
            return;
        }
        if (noLockFileExists(dependency.getActualFile())) {
            LOGGER.warn("No lock file exists - this will result in false negatives; please run `npm install --package-lock`");
        }
        final File baseDir = dependencyFile.getParentFile();
        if (PACKAGE_JSON.equals(dependency.getFileName())) {
            final File lockfile = new File(baseDir, PACKAGE_LOCK_JSON);
            final File shrinkwrap = new File(baseDir, SHRINKWRAP_JSON);
            if (shrinkwrap.exists() || lockfile.exists()) {
                return;
            }
        } else if (PACKAGE_LOCK_JSON.equals(dependency.getFileName())) {
            final File shrinkwrap = new File(baseDir, SHRINKWRAP_JSON);
            if (shrinkwrap.exists()) {
                return;
            }
        }
        final File nodeModules = new File(baseDir, "node_modules");
        if (!nodeModules.isDirectory()) {
            LOGGER.warn("Analyzing `{}` - however, the node_modules directory does not exist. "
                    + "Please run `npm install` prior to running dependency-check", dependencyFile.toString());
            return;
        }

        try (JsonReader jsonReader = Json.createReader(FileUtils.openInputStream(dependencyFile))) {
            final JsonObject json = jsonReader.readObject();
            final String parentName = json.getString("name", "");
            final String parentVersion = json.getString("version", "");
            if (parentName.isEmpty()) {
                return;
            }
            dependency.setName(parentName);
            final String parentPackage;
            if (!parentVersion.isEmpty()) {
                dependency.setVersion(parentVersion);
                parentPackage = String.format("%s:%s", parentName, parentVersion);
            } else {
                parentPackage = parentName;
            }
            processDependencies(json, baseDir, dependencyFile, parentPackage, engine);
        } catch (JsonException e) {
            LOGGER.warn("Failed to parse package.json file.", e);
        } catch (IOException e) {
            throw new AnalysisException("Problem occurred while reading dependency file.", e);
        }
    }

    /**
     * Process the dependencies in the lock file by first parsing its
     * dependencies and then finding the package.json for the module and adding
     * it as a dependency.
     *
     * @param json the data to process
     * @param baseDir the base directory being scanned
     * @param rootFile the root package-lock/npm-shrinkwrap being analyzed
     * @param parentPackage the parent package name of the current node
     * @param engine a reference to the dependency-check engine
     * @throws AnalysisException thrown if there is an exception
     */
    private void processDependencies(JsonObject json, File baseDir, File rootFile,
            String parentPackage, Engine engine) throws AnalysisException {
        if (json.containsKey("dependencies")) {
            final JsonObject deps = json.getJsonObject("dependencies");
            for (Map.Entry<String, JsonValue> entry : deps.entrySet()) {
            final JsonObject deps = json.getJsonObject("dependencies");
            for (Map.Entry<String, JsonValue> entry : deps.entrySet()) {
                final String name = entry.getKey();
<<<<<<< HEAD
                String version;
                boolean optional = false;

=======
                final String version = jo.get("version").toString();
                final boolean optional = jo.getBoolean("optional", false);
>>>>>>> 68385599
                final File base = Paths.get(baseDir.getPath(), "node_modules", name).toFile();
                final File f = new File(base, PACKAGE_JSON);

                if(entry.getValue().getClass().equals(JsonObject.class)){
                    final JsonObject jo = (JsonObject) entry.getValue();
                    version = jo.getString("version");
                    optional = jo.getBoolean("optional", false);

                    if (optional && !f.exists()) {
                        LOGGER.warn("node module {} seems optional and not installed, skip it", name);
                        continue;
                    }

                    if (jo.containsKey("dependencies")) {
                        final String subPackageName = String.format("%s/%s:%s", parentPackage, name, version);
                        processDependencies(jo, base, rootFile, subPackageName, engine);
                    }
                } else {
                    version = entry.getValue().toString();
                }

                final Dependency child;
                if (f.exists()) {
                    //TOOD - we should use the integrity value instead of calculating the SHA1/MD5
                    child = new Dependency(f);
                    child.setEcosystem(DEPENDENCY_ECOSYSTEM);

                    try (JsonReader jr = Json.createReader(FileUtils.openInputStream(f))) {
                        final JsonObject childJson = jr.readObject();
                        gatherEvidence(childJson, child);

                    } catch (JsonException e) {
                        LOGGER.warn("Failed to parse package.json file from dependency.", e);
                    } catch (IOException e) {
                        throw new AnalysisException("Problem occurred while reading dependency file.", e);
                    }
                } else {
                    LOGGER.warn("Unable to find node module: {}", f.toString());
                    child = new Dependency(rootFile, true);
                    child.setEcosystem(DEPENDENCY_ECOSYSTEM);
                    //TOOD - we should use the integrity value instead of calculating the SHA1/MD5
                    child.setSha1sum(Checksum.getSHA1Checksum(String.format("%s:%s", name, version)));
                    child.setSha256sum(Checksum.getSHA256Checksum(String.format("%s:%s", name, version)));
                    child.setMd5sum(Checksum.getMD5Checksum(String.format("%s:%s", name, version)));
                    child.addEvidence(EvidenceType.VENDOR, rootFile.getName(), "name", name, Confidence.HIGHEST);
                    child.addEvidence(EvidenceType.PRODUCT, rootFile.getName(), "name", name, Confidence.HIGHEST);
                    child.addEvidence(EvidenceType.VERSION, rootFile.getName(), "version", version, Confidence.HIGHEST);
                    child.setName(name);
                    child.setVersion(version);
                    final String packagePath = String.format("%s:%s", name, version);
                    child.setDisplayFileName(packagePath);
                    child.setPackagePath(packagePath);
                    try {
                        final PackageURL purl = PackageURLBuilder.aPackageURL().withType("npm").withName(name).withVersion(version).build();
                        final PurlIdentifier id = new PurlIdentifier(purl, Confidence.HIGHEST);
                        child.addSoftwareIdentifier(id);
                    } catch (MalformedPackageURLException ex) {
                        LOGGER.debug("Unable to build package url for `" + packagePath + "`", ex);
                    }
                }

                child.addProjectReference(parentPackage);
                child.setEcosystem(DEPENDENCY_ECOSYSTEM);

                final Dependency existing = findDependency(engine, name, version);
                if (existing != null) {
                    if (existing.isVirtual()) {
                        DependencyMergingAnalyzer.mergeDependencies(child, existing, null);
                        engine.removeDependency(existing);
                        engine.addDependency(child);
                    } else {
                        DependencyBundlingAnalyzer.mergeDependencies(existing, child, null);
                    }
                } else {
                    engine.addDependency(child);
                }
            }
        }
    }
}<|MERGE_RESOLUTION|>--- conflicted
+++ resolved
@@ -287,14 +287,9 @@
             final JsonObject deps = json.getJsonObject("dependencies");
             for (Map.Entry<String, JsonValue> entry : deps.entrySet()) {
                 final String name = entry.getKey();
-<<<<<<< HEAD
+
                 String version;
                 boolean optional = false;
-
-=======
-                final String version = jo.get("version").toString();
-                final boolean optional = jo.getBoolean("optional", false);
->>>>>>> 68385599
                 final File base = Paths.get(baseDir.getPath(), "node_modules", name).toFile();
                 final File f = new File(base, PACKAGE_JSON);
 
