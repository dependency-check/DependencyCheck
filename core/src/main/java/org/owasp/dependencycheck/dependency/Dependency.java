/*
 * This file is part of dependency-check-core.
 *
 * Licensed under the Apache License, Version 2.0 (the "License");
 * you may not use this file except in compliance with the License.
 * You may obtain a copy of the License at
 *
 *     http://www.apache.org/licenses/LICENSE-2.0
 *
 * Unless required by applicable law or agreed to in writing, software
 * distributed under the License is distributed on an "AS IS" BASIS,
 * WITHOUT WARRANTIES OR CONDITIONS OF ANY KIND, either express or implied.
 * See the License for the specific language governing permissions and
 * limitations under the License.
 *
 * Copyright (c) 2012 Jeremy Long. All Rights Reserved.
 */
package org.owasp.dependencycheck.dependency;

import com.github.packageurl.MalformedPackageURLException;
import com.github.packageurl.PackageURL;
import org.apache.commons.lang3.builder.EqualsBuilder;
import org.apache.commons.lang3.builder.HashCodeBuilder;
import org.owasp.dependencycheck.data.nexus.MavenArtifact;
import org.owasp.dependencycheck.utils.Checksum;
import org.slf4j.Logger;
import org.slf4j.LoggerFactory;

import javax.annotation.concurrent.ThreadSafe;
import java.io.File;
import java.io.IOException;
import java.io.Serializable;
import java.security.NoSuchAlgorithmException;
import java.util.ArrayList;
import java.util.Collections;
import java.util.Comparator;
import java.util.HashSet;
import java.util.List;
import java.util.Optional;
import java.util.Set;
import java.util.SortedSet;
import java.util.TreeSet;
import org.apache.commons.lang3.StringUtils;

import org.owasp.dependencycheck.analyzer.exception.UnexpectedAnalysisException;
import org.owasp.dependencycheck.dependency.naming.CpeIdentifier;
import org.owasp.dependencycheck.dependency.naming.Identifier;
import org.owasp.dependencycheck.dependency.naming.PurlIdentifier;

/**
 * A program dependency. This object is one of the core components within
 * DependencyCheck. It is used to collect information about the dependency in
 * the form of evidence. The Evidence is then used to determine if there are any
 * known, published, vulnerabilities associated with the program dependency.
 *
 * @author Jeremy Long
 */
@ThreadSafe
public class Dependency extends EvidenceCollection implements Serializable {

    /**
     * The serial version UID for serialization.
     */
    private static final long serialVersionUID = 7388854637023297752L;
    /**
     * The logger.
     */
    private static final Logger LOGGER = LoggerFactory.getLogger(Dependency.class);
    /**
     * The MD5 hashing function.
     */
    private static final HashingFunction MD5_HASHING_FUNCTION = Checksum::getMD5Checksum;
    /**
     * The SHA1 hashing function.
     */
    private static final HashingFunction SHA1_HASHING_FUNCTION = Checksum::getSHA1Checksum;
    /**
     * The SHA256 hashing function.
     */
    private static final HashingFunction SHA256_HASHING_FUNCTION = Checksum::getSHA256Checksum;
    /**
     * A list of Identifiers.
     */
    private final Set<Identifier> softwareIdentifiers = new TreeSet<>();
    /**
     * A list of Identifiers.
     */
    private final Set<Identifier> vulnerableSoftwareIdentifiers = new TreeSet<>();
    /**
     * A set of identifiers that have been suppressed.
     */
    private final Set<Identifier> suppressedIdentifiers = new TreeSet<>();
    /**
     * A set of vulnerabilities that have been suppressed.
     */
    private final Set<Vulnerability> suppressedVulnerabilities = new HashSet<>();
    /**
     * A list of vulnerabilities for this dependency.
     */
    private final Set<Vulnerability> vulnerabilities = new HashSet<>();
    /**
     * A collection of related dependencies.
     */
    private final SortedSet<Dependency> relatedDependencies = new TreeSet<>(Dependency.NAME_COMPARATOR);
    /**
     * The set of dependencies that included this dependency (i.e., this is a
     * transitive dependency because it was included by X). This is a pair where
     * the left element is the includedBy and the right element is the type
     * (e.g. buildEnv, plugins).
     */
    private final Set<IncludedByReference> includedBy = new HashSet<>();
    /**
     * A list of projects that reference this dependency.
     */
    private final Set<String> projectReferences = new HashSet<>();
    /**
     * A list of available versions.
     */
    private final List<String> availableVersions = new ArrayList<>();
    /**
     * The actual file path of the dependency on disk.
     */
    private String actualFilePath;
    /**
     * The file path to display.
     */
    private String filePath;
    /**
     * The file name of the dependency.
     */
    private String fileName;
    /**
     * The package path.
     */
    private String packagePath;
    /**
     * The md5 hash of the dependency.
     */
    private String md5sum;
    /**
     * The SHA1 hash of the dependency.
     */
    private String sha1sum;
    /**
     * The SHA256 hash of the dependency.
     */
    private String sha256sum;
    /**
     * The file name to display in reports.
     */
    private String displayName = null;
    /**
     * The description of the JAR file.
     */
    private String description;
    /**
     * The license that this dependency uses.
     */
    private String license;
    /**
     * Defines an actual or virtual dependency.
     */
    private boolean isVirtual = false;

    /**
     * Defines the human-recognizable name for the dependency
     */
    private String name;

    /**
     * Defines the human-recognizable version for the dependency
     */
    private String version;

    /**
     * A descriptor for the type of dependency based on which analyzer added it
     * or collected evidence about it
     */
    private String ecosystem;

    /**
     * Constructs a new Dependency object.
     */
    public Dependency() {
        //empty constructor
    }

    /**
     * Constructs a new Dependency object.
     *
     * @param file the File to create the dependency object from.
     */
    public Dependency(File file) {
        this(file, false);
    }

    /**
     * Constructs a new Dependency object.
     *
     * @param file the File to create the dependency object from.
     * @param isVirtual specifies if the dependency is virtual indicating the
     * file doesn't actually exist.
     */
    public Dependency(File file, boolean isVirtual) {
        this();
        this.isVirtual = isVirtual;
        this.actualFilePath = file.getAbsolutePath();
        this.filePath = this.actualFilePath;
        this.fileName = file.getName();
        this.packagePath = filePath;
        if (!isVirtual && file.isFile()) {
            calculateChecksums(file);
        }
    }

    /**
     * Calculates the checksums for the given file.
     *
     * @param file the file used to calculate the checksums
     */
    private void calculateChecksums(File file) {
        try {
            this.md5sum = Checksum.getMD5Checksum(file);
            this.sha1sum = Checksum.getSHA1Checksum(file);
            this.sha256sum = Checksum.getSHA256Checksum(file);
        } catch (NoSuchAlgorithmException | IOException ex) {
            LOGGER.debug(String.format("Unable to calculate checksums on %s", file), ex);
        }
    }

    /**
     * Constructs a new Dependency object.
     *
     * @param isVirtual specifies if the dependency is virtual indicating the
     * file doesn't actually exist.
     */
    public Dependency(boolean isVirtual) {
        this();
        this.isVirtual = isVirtual;
    }

    /**
     * Returns the package path.
     *
     * @return the package path
     */
    public String getPackagePath() {
        return packagePath;
    }

    /**
     * Sets the package path.
     *
     * @param packagePath the package path
     */
    public void setPackagePath(String packagePath) {
        this.packagePath = packagePath;
    }

    /**
     * Returns the file name of the dependency.
     *
     * @return the file name of the dependency
     */
    public String getFileName() {
        return this.fileName;
    }

    /**
     * Sets the file name of the dependency.
     *
     * @param fileName the file name of the dependency
     */
    public void setFileName(String fileName) {
        this.fileName = fileName;
    }

    /**
     * Gets the file path of the dependency.
     *
     * @return the file path of the dependency
     */
    public String getActualFilePath() {
        return this.actualFilePath;
    }

    /**
     * Sets the actual file path of the dependency on disk.
     *
     * @param actualFilePath the file path of the dependency
     */
    public void setActualFilePath(String actualFilePath) {
        this.actualFilePath = actualFilePath;
        this.sha1sum = null;
        this.sha256sum = null;
        this.md5sum = null;
        final File file = getActualFile();
        if (file.isFile()) {
            calculateChecksums(this.getActualFile());
        }
    }

    /**
     * Gets a reference to the File object.
     *
     * @return the File object
     */
    public File getActualFile() {
        return new File(this.actualFilePath);
    }

    /**
     * Returns the file name to display in reports; if no display file name has
     * been set it will default to constructing a name based on the name and
     * version fields, otherwise it will return the actual file name.
     *
     * @return the file name to display
     */
    public String getDisplayFileName() {
        if (displayName != null) {
            return displayName;
        }
        if (!isVirtual) {
            return fileName;
        }
        if (name == null) {
            return fileName;
        }
        if (version == null) {
            return name;
        }
        return name + ":" + version;
    }

    /**
     * Sets the file name to display in reports.
     *
     * @param displayName the name to display
     */
    public void setDisplayFileName(String displayName) {
        this.displayName = displayName;
    }

    /**
     * <p>
     * Gets the file path of the dependency.</p>
     * <p>
     * <b>NOTE:</b> This may not be the actual path of the file on disk. The
     * actual path of the file on disk can be obtained via the
     * getActualFilePath().</p>
     *
     * @return the file path of the dependency
     */
    public String getFilePath() {
        return this.filePath;
    }

    /**
     * Sets the file path of the dependency.
     *
     * @param filePath the file path of the dependency
     */
    public void setFilePath(String filePath) {
        this.filePath = filePath;
    }

    /**
     * Returns the MD5 Checksum of the dependency file.
     *
     * @return the MD5 Checksum
     */
    public String getMd5sum() {
        if (md5sum == null) {
            this.md5sum = determineHashes(MD5_HASHING_FUNCTION);
        }

        return this.md5sum;
    }

    /**
     * Sets the MD5 Checksum of the dependency.
     *
     * @param md5sum the MD5 Checksum
     */
    public void setMd5sum(String md5sum) {
        this.md5sum = md5sum;
    }

    /**
     * Returns the SHA1 Checksum of the dependency.
     *
     * @return the SHA1 Checksum
     */
    public String getSha1sum() {
        if (sha1sum == null) {
            this.sha1sum = determineHashes(SHA1_HASHING_FUNCTION);
        }
        return this.sha1sum;
    }

    /**
     * Sets the SHA1 Checksum of the dependency.
     *
     * @param sha1sum the SHA1 Checksum
     */
    public void setSha1sum(String sha1sum) {
        this.sha1sum = sha1sum;
    }

    /**
     * Returns the SHA256 Checksum of the dependency.
     *
     * @return the SHA256 Checksum of the dependency
     */
    public String getSha256sum() {
        if (sha256sum == null) {
            this.sha256sum = determineHashes(SHA256_HASHING_FUNCTION);
        }
        return sha256sum;
    }

    public void setSha256sum(String sha256sum) {
        this.sha256sum = sha256sum;
    }

    /**
     * Returns an unmodifiable set of software identifiers.
     *
     * @return an unmodifiable set of software identifiers
     */
    public synchronized Set<Identifier> getSoftwareIdentifiers() {
        return Collections.unmodifiableSet(softwareIdentifiers);
    }

    /**
     * Returns an unmodifiable set of vulnerability identifiers.
     *
     * @return an unmodifiable set of vulnerability identifiers
     */
    public synchronized Set<Identifier> getVulnerableSoftwareIdentifiers() {
        return Collections.unmodifiableSet(this.vulnerableSoftwareIdentifiers);
    }

    /**
     * Returns the count of vulnerability identifiers.
     *
     * @return the count of vulnerability identifiers
     */
    public synchronized int getVulnerableSoftwareIdentifiersCount() {
        return this.vulnerableSoftwareIdentifiers.size();
    }

<<<<<<< HEAD
=======
    /**
     * Returns true if the dependency has a known exploited vulnerability.
     *
     * @return true if the dependency has a known exploited vulnerability;
     * otherwise false.
     */
    public synchronized boolean hasKnownExploitedVulnerability() {
        for (Vulnerability v : vulnerabilities) {
            if (v.getKnownExploitedVulnerability() != null) {
                return true;
            }
        }
        return false;
    }

>>>>>>> 03257b2e
    /**
     * Adds a set of Identifiers to the current list of software identifiers.
     * Only used for testing.
     *
     * @param identifiers A set of Identifiers
     */
    protected synchronized void addSoftwareIdentifiers(Set<Identifier> identifiers) {
        this.softwareIdentifiers.addAll(identifiers);
    }

    /**
     * Adds a set of Identifiers to the current list of vulnerable software
     * identifiers. Only used for testing.
     *
     * @param identifiers A set of Identifiers
     */
    protected synchronized void addVulnerableSoftwareIdentifiers(Set<Identifier> identifiers) {
        this.vulnerableSoftwareIdentifiers.addAll(identifiers);
    }

    /**
     * Adds an entry to the list of detected Identifiers for the dependency
     * file.
     *
     * @param identifier a reference to the identifier to add
     */
    public synchronized void addSoftwareIdentifier(Identifier identifier) {
        //todo the following assertion should be removed after initial testing and implementation
        assert !(identifier instanceof CpeIdentifier) : "vulnerability identifier cannot be added to software identifiers";

        final Optional<Identifier> found = softwareIdentifiers.stream().filter(id
                -> id.getValue().equals(identifier.getValue())).findFirst();
        if (found.isPresent()) {
            //TODO - should we check for type of identifier?  I.e. could we see a Purl and GenericIdentifier with the same value
            final Identifier existing = found.get();
            if (existing.getConfidence().compareTo(identifier.getConfidence()) < 0) {
                existing.setConfidence(identifier.getConfidence());
            }
            if (existing.getNotes() != null && identifier.getNotes() != null) {
                existing.setNotes(existing.getNotes() + " " + identifier.getNotes());
            } else if (identifier.getNotes() != null) {
                existing.setNotes(identifier.getNotes());
            }
            if (existing.getUrl() == null && identifier.getUrl() != null) {
                existing.setUrl(identifier.getUrl());
            }
        } else {
            this.softwareIdentifiers.add(identifier);
        }
    }

    /**
     * Adds an entry to the list of detected vulnerable software identifiers for
     * the dependency file.
     *
     * @param identifier a reference to the identifier to add
     */
    public synchronized void addVulnerableSoftwareIdentifier(Identifier identifier) {
        this.vulnerableSoftwareIdentifiers.add(identifier);
    }

    /**
     * Removes a vulnerable software identifier from the set of identifiers.
     *
     * @param i the identifier to remove
     */
    public synchronized void removeVulnerableSoftwareIdentifier(Identifier i) {
        this.vulnerableSoftwareIdentifiers.remove(i);
    }

    /**
     * Adds the Maven artifact as evidence.
     *
     * @param source The source of the evidence
     * @param mavenArtifact The Maven artifact
     * @param confidence The confidence level of this evidence
     */
    public void addAsEvidence(String source, MavenArtifact mavenArtifact, Confidence confidence) {
        if (mavenArtifact.getGroupId() != null && !mavenArtifact.getGroupId().isEmpty()) {
            this.addEvidence(EvidenceType.VENDOR, source, "groupid", mavenArtifact.getGroupId(), confidence);
        }
        if (mavenArtifact.getArtifactId() != null && !mavenArtifact.getArtifactId().isEmpty()) {
            this.addEvidence(EvidenceType.PRODUCT, source, "artifactid", mavenArtifact.getArtifactId(), confidence);
            this.addEvidence(EvidenceType.VENDOR, source, "artifactid", mavenArtifact.getArtifactId(), confidence);
        }
        if (mavenArtifact.getVersion() != null && !mavenArtifact.getVersion().isEmpty()) {
            this.addEvidence(EvidenceType.VERSION, source, "version", mavenArtifact.getVersion(), confidence);
        }
        boolean found = false;
        if (mavenArtifact.getArtifactUrl() != null && !mavenArtifact.getArtifactUrl().isEmpty()) {
            synchronized (this) {
                for (Identifier i : this.softwareIdentifiers) {
                    if (i instanceof PurlIdentifier) {
                        final PurlIdentifier id = (PurlIdentifier) i;
                        if (mavenArtifact.getArtifactId().equals(id.getName())
                                && mavenArtifact.getGroupId().equals(id.getNamespace())) {
                            found = true;
                            i.setConfidence(Confidence.HIGHEST);
                            final String url = "https://search.maven.org/search?q=1:" + this.getSha1sum();
                            i.setUrl(url);
                            //i.setUrl(mavenArtifact.getArtifactUrl());
                            LOGGER.debug("Already found identifier {}. Confidence set to highest", i.getValue());
                            break;
                        }
                    }
                }
            }
        }
        if (!found && !StringUtils.isAnyEmpty(mavenArtifact.getGroupId(),
                mavenArtifact.getArtifactId(), mavenArtifact.getVersion())) {
            try {
                LOGGER.debug("Adding new maven identifier {}", mavenArtifact);
                final PackageURL p = new PackageURL("maven", mavenArtifact.getGroupId(),
                        mavenArtifact.getArtifactId(), mavenArtifact.getVersion(), null, null);
                final PurlIdentifier id = new PurlIdentifier(p, Confidence.HIGHEST);
                this.addSoftwareIdentifier(id);
            } catch (MalformedPackageURLException ex) {
                throw new UnexpectedAnalysisException(ex);
            }
        }
    }

    /**
     * Get the unmodifiable set of suppressedIdentifiers.
     *
     * @return the value of suppressedIdentifiers
     */
    public synchronized Set<Identifier> getSuppressedIdentifiers() {
        return Collections.unmodifiableSet(this.suppressedIdentifiers);
    }

    /**
     * Adds an identifier to the list of suppressed identifiers.
     *
     * @param identifier an identifier that was suppressed.
     */
    public synchronized void addSuppressedIdentifier(Identifier identifier) {
        this.suppressedIdentifiers.add(identifier);
    }

    /**
     * Get the unmodifiable sorted set of vulnerabilities.
     *
     * @return the unmodifiable sorted set of vulnerabilities
     */
    public synchronized Set<Vulnerability> getVulnerabilities() {
        return getVulnerabilities(false);
    }

    /**
     * Get the unmodifiable list of vulnerabilities; optionally sorted.
     *
     * @param sorted if true the list will be sorted
     * @return the unmodifiable list set of vulnerabilities
     */
    public synchronized Set<Vulnerability> getVulnerabilities(boolean sorted) {
        final Set<Vulnerability> vulnerabilitySet;
        if (sorted) {
            vulnerabilitySet = new TreeSet<>(vulnerabilities);
        } else {
            vulnerabilitySet = vulnerabilities;
        }
        return Collections.unmodifiableSet(vulnerabilitySet);
    }

    /**
     * Get vulnerability count.
     *
     * @return the count of vulnerabilities
     */
    public synchronized int getVulnerabilitiesCount() {
        return vulnerabilities.size();
    }

    /**
     * Get an unmodifiable set of suppressedVulnerabilities.
     *
     * @return the unmodifiable sorted set of suppressedVulnerabilities
     */
    public synchronized Set<Vulnerability> getSuppressedVulnerabilities() {
        return getSuppressedVulnerabilities(false);
    }

    /**
     * Get an unmodifiable, optionally sorted. set of suppressedVulnerabilities.
     *
     * @param sorted whether or not the set is sorted
     * @return the unmodifiable sorted set of suppressedVulnerabilities
     */
    public synchronized Set<Vulnerability> getSuppressedVulnerabilities(boolean sorted) {
        final Set<Vulnerability> vulnerabilitySet;
        if (sorted) {
            vulnerabilitySet = new TreeSet<>(suppressedVulnerabilities);
        } else {
            vulnerabilitySet = suppressedVulnerabilities;
        }
        return Collections.unmodifiableSet(vulnerabilitySet);
    }

    /**
     * Adds a vulnerability to the set of suppressed vulnerabilities.
     *
     * @param vulnerability the vulnerability that was suppressed
     */
    public synchronized void addSuppressedVulnerability(Vulnerability vulnerability) {
        this.suppressedVulnerabilities.add(vulnerability);
    }

    /**
     * Get the value of description.
     *
     * @return the value of description
     */
    public String getDescription() {
        return description;
    }

    /**
     * Set the value of description.
     *
     * @param description new value of description
     */
    public void setDescription(String description) {
        this.description = description;
    }

    /**
     * Get the value of license.
     *
     * @return the value of license
     */
    public String getLicense() {
        return license;
    }

    /**
     * Set the value of license.
     *
     * @param license new value of license
     */
    public void setLicense(String license) {
        this.license = license;
    }

    /**
     * @return the name
     */
    public String getName() {
        return name;
    }

    /**
     * @param name the name to set
     */
    public void setName(String name) {
        this.name = name;
    }

    /**
     * Determines the SHA1 and MD5 sum for the given file.
     *
     * @param hashFunction the hashing function
     * @return the checksum
     */
    private String determineHashes(HashingFunction hashFunction) {
        if (isVirtual) {
            return null;
        }
        try {
            final File file = getActualFile();
            return hashFunction.hash(file);
        } catch (IOException | RuntimeException ex) {
            LOGGER.warn("Unable to read '{}' to determine hashes.", actualFilePath);
            LOGGER.debug("", ex);
        } catch (NoSuchAlgorithmException ex) {
            LOGGER.warn("Unable to use MD5 or SHA1 checksums.");
            LOGGER.debug("", ex);
        }
        return null;
    }

    /**
     * Adds a vulnerability to the dependency.
     *
     * @param vulnerability a vulnerability
     */
    public synchronized void addVulnerability(Vulnerability vulnerability) {
        this.vulnerabilities.add(vulnerability);
    }

    /**
     * Adds a list of vulnerabilities to the dependency.
     *
     * @param vulnerabilities a list of vulnerabilities
     */
    public synchronized void addVulnerabilities(List<Vulnerability> vulnerabilities) {
        this.vulnerabilities.addAll(vulnerabilities);
    }

    /**
     * Removes the given vulnerability from the list.
     *
     * @param v the vulnerability to remove
     */
    public synchronized void removeVulnerability(Vulnerability v) {
        this.vulnerabilities.remove(v);
    }

    /**
     * Get the unmodifiable set of {@link #relatedDependencies}. This field is
     * used to collect other dependencies which really represent the same
     * dependency, and may be presented as one item in reports.
     *
     * @return the unmodifiable set of relatedDependencies
     */
    public synchronized Set<Dependency> getRelatedDependencies() {
        return Collections.unmodifiableSet(relatedDependencies);
    }

    /**
     * Clears the {@link #relatedDependencies}.
     */
    public synchronized void clearRelatedDependencies() {
        relatedDependencies.clear();
    }

    /**
     * Get the unmodifiable set of includedBy (the list of parents of this
     * transitive dependency).
     *
     * @return the unmodifiable set of includedBy
     */
    public synchronized Set<IncludedByReference> getIncludedBy() {
        return Collections.unmodifiableSet(new HashSet<>(includedBy));
    }

    /**
     * Adds the parent or root of the transitive dependency chain (i.e., this
     * was included by the parent dependency X).
     *
     * @param includedBy a project reference
     */
    public synchronized void addIncludedBy(String includedBy) {
        this.includedBy.add(new IncludedByReference(includedBy, null));
    }

    /**
     * Adds the parent or root of the transitive dependency chain (i.e., this
     * was included by the parent dependency X).
     *
     * @param includedBy a project reference
     * @param type the type of project reference (i.e. 'plugins', 'buildEnv')
     */
    public synchronized void addIncludedBy(String includedBy, String type) {
        this.includedBy.add(new IncludedByReference(includedBy, type));
    }

    /**
     * Adds a set of project references.
     *
     * @param includedBy a set of project references
     */
    public synchronized void addAllIncludedBy(Set<IncludedByReference> includedBy) {
        this.includedBy.addAll(includedBy);
    }

    /**
     * Get the unmodifiable set of projectReferences.
     *
     * @return the unmodifiable set of projectReferences
     */
    public synchronized Set<String> getProjectReferences() {
        return Collections.unmodifiableSet(new HashSet<>(projectReferences));
    }

    /**
     * Adds a project reference.
     *
     * @param projectReference a project reference
     */
    public synchronized void addProjectReference(String projectReference) {
        this.projectReferences.add(projectReference);
    }

    /**
     * Add a collection of project reference.
     *
     * @param projectReferences a set of project references
     */
    public synchronized void addAllProjectReferences(Set<String> projectReferences) {
        this.projectReferences.addAll(projectReferences);
    }

    /**
     * Adds a related dependency.
     *
     * @param dependency a reference to the related dependency
     */
    @SuppressWarnings("ReferenceEquality")
    public synchronized void addRelatedDependency(Dependency dependency) {
        if (this == dependency) {
            LOGGER.warn("Attempted to add a circular reference - please post the log file to issue #172 here "
                    + "https://github.com/jeremylong/DependencyCheck/issues/172");
            LOGGER.debug("this: {}", this);
            LOGGER.debug("dependency: {}", dependency);
        } else if (NAME_COMPARATOR.compare(this, dependency) == 0) {
            LOGGER.debug("Attempted to add the same dependency as this, likely due to merging identical dependencies "
                    + "obtained from different modules");
            LOGGER.debug("this: {}", this);
            LOGGER.debug("dependency: {}", dependency);
        } else if (!relatedDependencies.add(dependency)) {
            LOGGER.debug("Failed to add dependency, likely due to referencing the same file as another dependency in the set.");
            LOGGER.debug("this: {}", this);
            LOGGER.debug("dependency: {}", dependency);
        }
    }

    /**
     * Removes a related dependency.
     *
     * @param dependency the dependency to remove
     */
    public synchronized void removeRelatedDependencies(Dependency dependency) {
        this.relatedDependencies.remove(dependency);
    }

    /**
     * Get the value of availableVersions.
     *
     * @return the value of availableVersions
     */
    public synchronized List<String> getAvailableVersions() {
        return Collections.unmodifiableList(new ArrayList<>(availableVersions));
    }

    /**
     * Adds a version to the available version list.
     *
     * @param version the version to add to the list
     */
    public synchronized void addAvailableVersion(String version) {
        this.availableVersions.add(version);
    }

    /**
     * Returns whether or not this dependency is virtual or not. Virtual
     * dependencies are specified during object constructor. No setter.
     *
     * @return true if Dependency is virtual, false if not
     */
    public boolean isVirtual() {
        return isVirtual;
    }

    /**
     * Implementation of the equals method.
     *
     * @param obj the object to compare
     * @return true if the objects are equal, otherwise false
     */
    @Override
    public boolean equals(Object obj) {
        if (obj == null || !(obj instanceof Dependency)) {
            return false;
        }
        if (this == obj) {
            return true;
        }
        final Dependency other = (Dependency) obj;
        return new EqualsBuilder()
                .appendSuper(super.equals(obj))
                .append(this.actualFilePath, other.actualFilePath)
                .append(this.filePath, other.filePath)
                .append(this.fileName, other.fileName)
                .append(this.packagePath, other.packagePath)
                .append(this.md5sum, other.md5sum)
                .append(this.sha1sum, other.sha1sum)
                .append(this.sha256sum, other.sha256sum)
                .append(this.softwareIdentifiers, other.softwareIdentifiers)
                .append(this.vulnerableSoftwareIdentifiers, other.vulnerableSoftwareIdentifiers)
                .append(this.suppressedIdentifiers, other.suppressedIdentifiers)
                .append(this.description, other.description)
                .append(this.license, other.license)
                .append(this.vulnerabilities, other.vulnerabilities)
                .append(this.projectReferences, other.projectReferences)
                .append(this.availableVersions, other.availableVersions)
                .append(this.version, other.version)
                .append(this.ecosystem, other.ecosystem)
                .isEquals();
    }

    /**
     * Generates the HashCode.
     *
     * @return the HashCode
     */
    @Override
    public int hashCode() {
        return new HashCodeBuilder(3, 47)
                .appendSuper(super.hashCode())
                .append(actualFilePath)
                .append(filePath)
                .append(fileName)
                .append(packagePath)
                .append(md5sum)
                .append(sha1sum)
                .append(sha256sum)
                .append(softwareIdentifiers)
                .append(vulnerableSoftwareIdentifiers)
                .append(suppressedIdentifiers)
                .append(description)
                .append(license)
                .append(vulnerabilities)
                .append(projectReferences)
                .append(availableVersions)
                .append(version)
                .append(ecosystem)
                .toHashCode();
    }

    /**
     * Standard toString() implementation showing the filename, actualFilePath,
     * and filePath.
     *
     * @return the string representation of the file
     */
    @Override
    public synchronized String toString() {
        return "Dependency{ fileName='" + fileName + "', actualFilePath='" + actualFilePath
                + "', filePath='" + filePath + "', packagePath='" + packagePath + "'}";
    }

    /**
     * Add a list of suppressed vulnerabilities to the collection.
     *
     * @param vulns the list of suppressed vulnerabilities to add
     */
    public synchronized void addSuppressedVulnerabilities(List<Vulnerability> vulns) {
        this.suppressedVulnerabilities.addAll(vulns);
    }

    /**
     * @return the version
     */
    public String getVersion() {
        return version;
    }

    /**
     * @param version the version to set
     */
    public void setVersion(String version) {
        this.version = version;
    }

    /**
     * @return the ecosystem
     */
    public String getEcosystem() {
        return ecosystem;
    }

    /**
     * @param ecosystem the ecosystem to set
     */
    public void setEcosystem(String ecosystem) {
        this.ecosystem = ecosystem;
    }

    //CSOFF: OperatorWrap
    /**
     * Simple sorting by display file name and actual file path.
     */
    public static final Comparator<Dependency> NAME_COMPARATOR
            = Comparator.comparing((Dependency d) -> (d.getDisplayFileName() + d.getFilePath()));

    //CSON: OperatorWrap
    /**
     * A hashing function shortcut.
     */
    interface HashingFunction {

        /**
         * Calculates the checksum for the given file.
         *
         * @param file the source for the checksum
         * @return the string representation of the checksum
         * @throws IOException thrown if there is an I/O error
         * @throws NoSuchAlgorithmException thrown if the algorithm is not found
         */
        String hash(File file) throws IOException, NoSuchAlgorithmException;
    }
}<|MERGE_RESOLUTION|>--- conflicted
+++ resolved
@@ -450,8 +450,6 @@
         return this.vulnerableSoftwareIdentifiers.size();
     }
 
-<<<<<<< HEAD
-=======
     /**
      * Returns true if the dependency has a known exploited vulnerability.
      *
@@ -467,7 +465,6 @@
         return false;
     }
 
->>>>>>> 03257b2e
     /**
      * Adds a set of Identifiers to the current list of software identifiers.
      * Only used for testing.
