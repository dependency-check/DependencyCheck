/*
 * This file is part of dependency-check-cli.
 *
 * Licensed under the Apache License, Version 2.0 (the "License");
 * you may not use this file except in compliance with the License.
 * You may obtain a copy of the License at
 *
 *     http://www.apache.org/licenses/LICENSE-2.0
 *
 * Unless required by applicable law or agreed to in writing, software
 * distributed under the License is distributed on an "AS IS" BASIS,
 * WITHOUT WARRANTIES OR CONDITIONS OF ANY KIND, either express or implied.
 * See the License for the specific language governing permissions and
 * limitations under the License.
 *
 * Copyright (c) 2012 Jeremy Long. All Rights Reserved.
 */
package org.owasp.dependencycheck;

import ch.qos.logback.classic.LoggerContext;
import ch.qos.logback.classic.encoder.PatternLayoutEncoder;
import java.io.File;
import java.io.FileNotFoundException;
import java.io.IOException;
import java.util.ArrayList;
import java.util.HashSet;
import java.util.List;
import java.util.Set;
import org.apache.commons.cli.ParseException;
import org.apache.commons.lang.StringUtils;
import org.owasp.dependencycheck.data.nvdcve.CveDB;
import org.owasp.dependencycheck.data.nvdcve.DatabaseException;
import org.owasp.dependencycheck.data.nvdcve.DatabaseProperties;
import org.owasp.dependencycheck.dependency.Dependency;
import org.apache.tools.ant.DirectoryScanner;
import org.owasp.dependencycheck.reporting.ReportGenerator;
import org.owasp.dependencycheck.utils.Settings;
import org.slf4j.Logger;
import org.slf4j.LoggerFactory;
import ch.qos.logback.core.FileAppender;
import org.slf4j.impl.StaticLoggerBinder;

/**
 * The command line interface for the DependencyCheck application.
 *
 * @author Jeremy Long
 */
public class App {

    /**
     * The logger.
     */
    private static final Logger LOGGER = LoggerFactory.getLogger(App.class);

    /**
     * The main method for the application.
     *
     * @param args the command line arguments
     */
    public static void main(String[] args) {
        try {
            Settings.initialize();
            final App app = new App();
            app.run(args);
        } finally {
            Settings.cleanup(true);
        }
    }

    /**
     * Main CLI entry-point into the application.
     *
     * @param args the command line arguments
     */
    public void run(String[] args) {
        final CliParser cli = new CliParser();

        try {
            cli.parse(args);
        } catch (FileNotFoundException ex) {
            System.err.println(ex.getMessage());
            cli.printHelp();
            return;
        } catch (ParseException ex) {
            System.err.println(ex.getMessage());
            cli.printHelp();
            return;
        }

        if (cli.getVerboseLog() != null) {
            prepareLogger(cli.getVerboseLog());
        }

        if (cli.isPurge()) {
            if (cli.getConnectionString() != null) {
                LOGGER.error("Unable to purge the database when using a non-default connection string");
            } else {
                populateSettings(cli);
                File db;
                try {
                    db = new File(Settings.getDataDirectory(), "dc.h2.db");
                    if (db.exists()) {
                        if (db.delete()) {
                            LOGGER.info("Database file purged; local copy of the NVD has been removed");
                        } else {
                            LOGGER.error("Unable to delete '{}'; please delete the file manually", db.getAbsolutePath());
                        }
                    } else {
                        LOGGER.error("Unable to purge database; the database file does not exists: {}", db.getAbsolutePath());
                    }
                } catch (IOException ex) {
                    LOGGER.error("Unable to delete the database");
                }
            }
        } else if (cli.isGetVersion()) {
            cli.printVersionInfo();
        } else if (cli.isUpdateOnly()) {
            populateSettings(cli);
            runUpdateOnly();
        } else if (cli.isRunScan()) {
            populateSettings(cli);
            try {
                runScan(cli.getReportDirectory(), cli.getReportFormat(), cli.getProjectName(), cli.getScanFiles(),
                        cli.getExcludeList(), cli.getSymLinkDepth());
            } catch (InvalidScanPathException ex) {
                LOGGER.error("An invalid scan path was detected; unable to scan '//*' paths");
            }
        } else {
            cli.printHelp();
        }
    }

    /**
     * Scans the specified directories and writes the dependency reports to the reportDirectory.
     *
     * @param reportDirectory the path to the directory where the reports will be written
     * @param outputFormat the output format of the report
     * @param applicationName the application name for the report
     * @param files the files/directories to scan
     * @param excludes the patterns for files/directories to exclude
     * @param symLinkDepth the depth that symbolic links will be followed
     *
     * @throws InvalidScanPathException thrown if the path to scan starts with "//"
     */
    private void runScan(String reportDirectory, String outputFormat, String applicationName, String[] files,
            String[] excludes, int symLinkDepth) throws InvalidScanPathException {
        Engine engine = null;
        try {
            engine = new Engine();
            final List<String> antStylePaths = new ArrayList<String>();
            for (String file : files) {
                final String antPath = ensureCanonicalPath(file);
                antStylePaths.add(antPath);
            }

            final Set<File> paths = new HashSet<File>();
            for (String file : antStylePaths) {
                LOGGER.debug("Scanning {}", file);
                final DirectoryScanner scanner = new DirectoryScanner();
                String include = file.replace('\\', '/');
                File baseDir;

                if (include.startsWith("//")) {
                    throw new InvalidScanPathException("Unable to scan paths specified by //");
                } else {
                    final int pos = getLastFileSeparator(include);
                    final String tmpBase = include.substring(0, pos);
                    final String tmpInclude = include.substring(pos + 1);
                    if (tmpInclude.indexOf('*') >= 0 || tmpInclude.indexOf('?') >= 0
                            || (new File(include)).isFile()) {
                        baseDir = new File(tmpBase);
                        include = tmpInclude;
                    } else {
                        baseDir = new File(tmpBase, tmpInclude);
                        include = "**/*";
                    }
                }
                //LOGGER.debug("baseDir: {}", baseDir);
                //LOGGER.debug("include: {}", include);
                scanner.setBasedir(baseDir);
                final String[] includes = {include};
                scanner.setIncludes(includes);
                scanner.setMaxLevelsOfSymlinks(symLinkDepth);
                if (symLinkDepth <= 0) {
                    scanner.setFollowSymlinks(false);
                }
                if (excludes != null && excludes.length > 0) {
                    scanner.addExcludes(excludes);
                }
                scanner.scan();
                if (scanner.getIncludedFilesCount() > 0) {
                    for (String s : scanner.getIncludedFiles()) {
                        final File f = new File(baseDir, s);
                        LOGGER.debug("Found file {}", f.toString());
                        paths.add(f);
                    }
                }
            }
            engine.scan(paths);

            engine.analyzeDependencies();
            final List<Dependency> dependencies = engine.getDependencies();
            DatabaseProperties prop = null;
            CveDB cve = null;
            try {
                cve = new CveDB();
                cve.open();
                prop = cve.getDatabaseProperties();
            } catch (DatabaseException ex) {
                LOGGER.debug("Unable to retrieve DB Properties", ex);
            } finally {
                if (cve != null) {
                    cve.close();
                }
            }
            final ReportGenerator report = new ReportGenerator(applicationName, dependencies, engine.getAnalyzers(), prop);
            try {
                report.generateReports(reportDirectory, outputFormat);
            } catch (IOException ex) {
                LOGGER.error("There was an IO error while attempting to generate the report.");
                LOGGER.debug("", ex);
            } catch (Throwable ex) {
                LOGGER.error("There was an error while attempting to generate the report.");
                LOGGER.debug("", ex);
            }
        } catch (DatabaseException ex) {
            LOGGER.error("Unable to connect to the dependency-check database; analysis has stopped");
            LOGGER.debug("", ex);
        } finally {
            if (engine != null) {
                engine.cleanup();
            }
        }
    }

    /**
     * Only executes the update phase of dependency-check.
     */
    private void runUpdateOnly() {
        Engine engine = null;
        try {
            engine = new Engine();
            engine.doUpdates();
        } catch (DatabaseException ex) {
            LOGGER.error("Unable to connect to the dependency-check database; analysis has stopped");
            LOGGER.debug("", ex);
        } finally {
            if (engine != null) {
                engine.cleanup();
            }
        }
    }

    /**
     * Updates the global Settings.
     *
     * @param cli a reference to the CLI Parser that contains the command line arguments used to set the corresponding settings in
     * the core engine.
     */
    private void populateSettings(CliParser cli) {

        final boolean autoUpdate = cli.isAutoUpdate();
        final String connectionTimeout = cli.getConnectionTimeout();
        final String proxyServer = cli.getProxyServer();
        final String proxyPort = cli.getProxyPort();
        final String proxyUser = cli.getProxyUsername();
        final String proxyPass = cli.getProxyPassword();
        final String dataDirectory = cli.getDataDirectory();
        final File propertiesFile = cli.getPropertiesFile();
        final String suppressionFile = cli.getSuppressionFile();
        final String nexusUrl = cli.getNexusUrl();
        final String databaseDriverName = cli.getDatabaseDriverName();
        final String databaseDriverPath = cli.getDatabaseDriverPath();
        final String connectionString = cli.getConnectionString();
        final String databaseUser = cli.getDatabaseUser();
        final String databasePassword = cli.getDatabasePassword();
        final String additionalZipExtensions = cli.getAdditionalZipExtensions();
        final String pathToMono = cli.getPathToMono();
        final String cveMod12 = cli.getModifiedCve12Url();
        final String cveMod20 = cli.getModifiedCve20Url();
        final String cveBase12 = cli.getBaseCve12Url();
        final String cveBase20 = cli.getBaseCve20Url();
        final Integer cveValidForHours = cli.getCveValidForHours();

        if (propertiesFile != null) {
            try {
                Settings.mergeProperties(propertiesFile);
            } catch (FileNotFoundException ex) {
                LOGGER.error("Unable to load properties file '{}'", propertiesFile.getPath());
                LOGGER.debug("", ex);
            } catch (IOException ex) {
                LOGGER.error("Unable to find properties file '{}'", propertiesFile.getPath());
                LOGGER.debug("", ex);
            }
        }
        // We have to wait until we've merged the properties before attempting to set whether we use
        // the proxy for Nexus since it could be disabled in the properties, but not explicitly stated
        // on the command line
        final boolean nexusUsesProxy = cli.isNexusUsesProxy();
        if (dataDirectory != null) {
            Settings.setString(Settings.KEYS.DATA_DIRECTORY, dataDirectory);
        } else if (System.getProperty("basedir") != null) {
            final File dataDir = new File(System.getProperty("basedir"), "data");
            Settings.setString(Settings.KEYS.DATA_DIRECTORY, dataDir.getAbsolutePath());
        } else {
            final File jarPath = new File(App.class.getProtectionDomain().getCodeSource().getLocation().getPath());
            final File base = jarPath.getParentFile();
            final String sub = Settings.getString(Settings.KEYS.DATA_DIRECTORY);
            final File dataDir = new File(base, sub);
            Settings.setString(Settings.KEYS.DATA_DIRECTORY, dataDir.getAbsolutePath());
        }
        Settings.setBoolean(Settings.KEYS.AUTO_UPDATE, autoUpdate);
        Settings.setStringIfNotEmpty(Settings.KEYS.PROXY_SERVER, proxyServer);
        Settings.setStringIfNotEmpty(Settings.KEYS.PROXY_PORT, proxyPort);
        Settings.setStringIfNotEmpty(Settings.KEYS.PROXY_USERNAME, proxyUser);
        Settings.setStringIfNotEmpty(Settings.KEYS.PROXY_PASSWORD, proxyPass);
        Settings.setStringIfNotEmpty(Settings.KEYS.CONNECTION_TIMEOUT, connectionTimeout);
        Settings.setStringIfNotEmpty(Settings.KEYS.SUPPRESSION_FILE, suppressionFile);
        Settings.setIntIfNotNull(Settings.KEYS.CVE_CHECK_VALID_FOR_HOURS, cveValidForHours);

        //File Type Analyzer Settings
        Settings.setBoolean(Settings.KEYS.ANALYZER_JAR_ENABLED, !cli.isJarDisabled());
        Settings.setBoolean(Settings.KEYS.ANALYZER_ARCHIVE_ENABLED, !cli.isArchiveDisabled());
        Settings.setBoolean(Settings.KEYS.ANALYZER_PYTHON_DISTRIBUTION_ENABLED, !cli.isPythonDistributionDisabled());
        Settings.setBoolean(Settings.KEYS.ANALYZER_PYTHON_PACKAGE_ENABLED, !cli.isPythonPackageDisabled());
        Settings.setBoolean(Settings.KEYS.ANALYZER_AUTOCONF_ENABLED, !cli.isAutoconfDisabled());
        Settings.setBoolean(Settings.KEYS.ANALYZER_CMAKE_ENABLED, !cli.isCmakeDisabled());
        Settings.setBoolean(Settings.KEYS.ANALYZER_NUSPEC_ENABLED, !cli.isNuspecDisabled());
        Settings.setBoolean(Settings.KEYS.ANALYZER_ASSEMBLY_ENABLED, !cli.isAssemblyDisabled());
        Settings.setBoolean(Settings.KEYS.ANALYZER_BUNDLE_AUDIT_ENABLED, !cli.isBundleAuditDisabled());
        Settings.setBoolean(Settings.KEYS.ANALYZER_OPENSSL_ENABLED, !cli.isOpenSSLDisabled());
        Settings.setBoolean(Settings.KEYS.ANALYZER_COMPOSER_LOCK_ENABLED, !cli.isComposerDisabled());
        Settings.setBoolean(Settings.KEYS.ANALYZER_NODE_PACKAGE_ENABLED, !cli.isNodeJsDisabled());
        Settings.setBoolean(Settings.KEYS.ANALYZER_RUBY_GEMSPEC_ENABLED, !cli.isRubyGemspecDisabled());
        Settings.setBoolean(Settings.KEYS.ANALYZER_CENTRAL_ENABLED, !cli.isCentralDisabled());
        Settings.setBoolean(Settings.KEYS.ANALYZER_NEXUS_ENABLED, !cli.isNexusDisabled());
<<<<<<< HEAD
        if (nexusUrl != null && !nexusUrl.isEmpty()) {
            Settings.setString(Settings.KEYS.ANALYZER_NEXUS_URL, nexusUrl);
        }
        Settings.setBoolean(Settings.KEYS.ANALYZER_NEXUS_PROXY, nexusUsesProxy);
        if (databaseDriverName != null && !databaseDriverName.isEmpty()) {
            Settings.setString(Settings.KEYS.DB_DRIVER_NAME, databaseDriverName);
        }
        if (databaseDriverPath != null && !databaseDriverPath.isEmpty()) {
            Settings.setString(Settings.KEYS.DB_DRIVER_PATH, databaseDriverPath);
        }
        if (connectionString != null && !connectionString.isEmpty()) {
            Settings.setString(Settings.KEYS.DB_CONNECTION_STRING, connectionString);
        }
        if (databaseUser != null && !databaseUser.isEmpty()) {
            Settings.setString(Settings.KEYS.DB_USER, databaseUser);
        }
        if (databasePassword != null && !databasePassword.isEmpty()) {
            Settings.setString(Settings.KEYS.DB_PASSWORD, databasePassword);
        }
        if (additionalZipExtensions != null && !additionalZipExtensions.isEmpty()) {
            Settings.setString(Settings.KEYS.ADDITIONAL_ZIP_EXTENSIONS, additionalZipExtensions);
        }
        if (pathToMono != null && !pathToMono.isEmpty()) {
            Settings.setString(Settings.KEYS.ANALYZER_ASSEMBLY_MONO_PATH, pathToMono);
        }
        String pathToBundleAudit = cli.getPathToBundleAudit();
        if (!StringUtils.isEmpty(pathToBundleAudit)){
            Settings.setString(Settings.KEYS.ANALYZER_BUNDLE_AUDIT_PATH, pathToBundleAudit);
        }
=======
        Settings.setStringIfNotEmpty(Settings.KEYS.ANALYZER_NEXUS_URL, nexusUrl);
        Settings.setBoolean(Settings.KEYS.ANALYZER_NEXUS_USES_PROXY, nexusUsesProxy);
        Settings.setStringIfNotEmpty(Settings.KEYS.DB_DRIVER_NAME, databaseDriverName);
        Settings.setStringIfNotEmpty(Settings.KEYS.DB_DRIVER_PATH, databaseDriverPath);
        Settings.setStringIfNotEmpty(Settings.KEYS.DB_CONNECTION_STRING, connectionString);
        Settings.setStringIfNotEmpty(Settings.KEYS.DB_USER, databaseUser);
        Settings.setStringIfNotEmpty(Settings.KEYS.DB_PASSWORD, databasePassword);
        Settings.setStringIfNotEmpty(Settings.KEYS.ADDITIONAL_ZIP_EXTENSIONS, additionalZipExtensions);
        Settings.setStringIfNotEmpty(Settings.KEYS.ANALYZER_ASSEMBLY_MONO_PATH, pathToMono);

>>>>>>> 5f8f156b
        if (cveBase12 != null && !cveBase12.isEmpty()) {
            Settings.setString(Settings.KEYS.CVE_SCHEMA_1_2, cveBase12);
            Settings.setString(Settings.KEYS.CVE_SCHEMA_2_0, cveBase20);
            Settings.setString(Settings.KEYS.CVE_MODIFIED_12_URL, cveMod12);
            Settings.setString(Settings.KEYS.CVE_MODIFIED_20_URL, cveMod20);
        }
    }

    /**
     * Creates a file appender and adds it to logback.
     *
     * @param verboseLog the path to the verbose log file
     */
    private void prepareLogger(String verboseLog) {
        final StaticLoggerBinder loggerBinder = StaticLoggerBinder.getSingleton();
        final LoggerContext context = (LoggerContext) loggerBinder.getLoggerFactory();

        final PatternLayoutEncoder encoder = new PatternLayoutEncoder();
        encoder.setPattern("%d %C:%L%n%-5level - %msg%n");
        encoder.setContext(context);
        encoder.start();
        final FileAppender fa = new FileAppender();
        fa.setAppend(true);
        fa.setEncoder(encoder);
        fa.setContext(context);
        fa.setFile(verboseLog);
        final File f = new File(verboseLog);
        String name = f.getName();
        final int i = name.lastIndexOf('.');
        if (i > 1) {
            name = name.substring(0, i);
        }
        fa.setName(name);
        fa.start();
        final ch.qos.logback.classic.Logger rootLogger = context.getLogger(ch.qos.logback.classic.Logger.ROOT_LOGGER_NAME);
        rootLogger.addAppender(fa);
    }

    /**
     * Takes a path and resolves it to be a canonical &amp; absolute path. The caveats are that this method will take an Ant style
     * file selector path (../someDir/**\/*.jar) and convert it to an absolute/canonical path (at least to the left of the first *
     * or ?).
     *
     * @param path the path to canonicalize
     * @return the canonical path
     */
    protected String ensureCanonicalPath(String path) {
        String basePath = null;
        String wildCards = null;
        final String file = path.replace('\\', '/');
        if (file.contains("*") || file.contains("?")) {

            int pos = getLastFileSeparator(file);
            if (pos < 0) {
                return file;
            }
            pos += 1;
            basePath = file.substring(0, pos);
            wildCards = file.substring(pos);
        } else {
            basePath = file;
        }

        File f = new File(basePath);
        try {
            f = f.getCanonicalFile();
            if (wildCards != null) {
                f = new File(f, wildCards);
            }
        } catch (IOException ex) {
            LOGGER.warn("Invalid path '{}' was provided.", path);
            LOGGER.debug("Invalid path provided", ex);
        }
        return f.getAbsolutePath().replace('\\', '/');
    }

    /**
     * Returns the position of the last file separator.
     *
     * @param file a file path
     * @return the position of the last file separator
     */
    private int getLastFileSeparator(String file) {
        if (file.contains("*") || file.contains("?")) {
            int p1 = file.indexOf('*');
            int p2 = file.indexOf('?');
            p1 = p1 > 0 ? p1 : file.length();
            p2 = p2 > 0 ? p2 : file.length();
            int pos = p1 < p2 ? p1 : p2;
            pos = file.lastIndexOf('/', pos);
            return pos;
        } else {
            return file.lastIndexOf('/');
        }
    }
}<|MERGE_RESOLUTION|>--- conflicted
+++ resolved
@@ -334,37 +334,8 @@
         Settings.setBoolean(Settings.KEYS.ANALYZER_RUBY_GEMSPEC_ENABLED, !cli.isRubyGemspecDisabled());
         Settings.setBoolean(Settings.KEYS.ANALYZER_CENTRAL_ENABLED, !cli.isCentralDisabled());
         Settings.setBoolean(Settings.KEYS.ANALYZER_NEXUS_ENABLED, !cli.isNexusDisabled());
-<<<<<<< HEAD
-        if (nexusUrl != null && !nexusUrl.isEmpty()) {
-            Settings.setString(Settings.KEYS.ANALYZER_NEXUS_URL, nexusUrl);
-        }
-        Settings.setBoolean(Settings.KEYS.ANALYZER_NEXUS_PROXY, nexusUsesProxy);
-        if (databaseDriverName != null && !databaseDriverName.isEmpty()) {
-            Settings.setString(Settings.KEYS.DB_DRIVER_NAME, databaseDriverName);
-        }
-        if (databaseDriverPath != null && !databaseDriverPath.isEmpty()) {
-            Settings.setString(Settings.KEYS.DB_DRIVER_PATH, databaseDriverPath);
-        }
-        if (connectionString != null && !connectionString.isEmpty()) {
-            Settings.setString(Settings.KEYS.DB_CONNECTION_STRING, connectionString);
-        }
-        if (databaseUser != null && !databaseUser.isEmpty()) {
-            Settings.setString(Settings.KEYS.DB_USER, databaseUser);
-        }
-        if (databasePassword != null && !databasePassword.isEmpty()) {
-            Settings.setString(Settings.KEYS.DB_PASSWORD, databasePassword);
-        }
-        if (additionalZipExtensions != null && !additionalZipExtensions.isEmpty()) {
-            Settings.setString(Settings.KEYS.ADDITIONAL_ZIP_EXTENSIONS, additionalZipExtensions);
-        }
-        if (pathToMono != null && !pathToMono.isEmpty()) {
-            Settings.setString(Settings.KEYS.ANALYZER_ASSEMBLY_MONO_PATH, pathToMono);
-        }
-        String pathToBundleAudit = cli.getPathToBundleAudit();
-        if (!StringUtils.isEmpty(pathToBundleAudit)){
-            Settings.setString(Settings.KEYS.ANALYZER_BUNDLE_AUDIT_PATH, pathToBundleAudit);
-        }
-=======
+
+        Settings.setStringIfNotEmpty(Settings.KEYS.ANALYZER_BUNDLE_AUDIT_PATH, cli.getPathToBundleAudit());
         Settings.setStringIfNotEmpty(Settings.KEYS.ANALYZER_NEXUS_URL, nexusUrl);
         Settings.setBoolean(Settings.KEYS.ANALYZER_NEXUS_USES_PROXY, nexusUsesProxy);
         Settings.setStringIfNotEmpty(Settings.KEYS.DB_DRIVER_NAME, databaseDriverName);
@@ -374,8 +345,6 @@
         Settings.setStringIfNotEmpty(Settings.KEYS.DB_PASSWORD, databasePassword);
         Settings.setStringIfNotEmpty(Settings.KEYS.ADDITIONAL_ZIP_EXTENSIONS, additionalZipExtensions);
         Settings.setStringIfNotEmpty(Settings.KEYS.ANALYZER_ASSEMBLY_MONO_PATH, pathToMono);
-
->>>>>>> 5f8f156b
         if (cveBase12 != null && !cveBase12.isEmpty()) {
             Settings.setString(Settings.KEYS.CVE_SCHEMA_1_2, cveBase12);
             Settings.setString(Settings.KEYS.CVE_SCHEMA_2_0, cveBase20);
